--- conflicted
+++ resolved
@@ -10,13 +10,9 @@
   auto tensor_impl = c10::make_intrusive<TensorImpl, UndefinedTensorImpl>(
       Storage(
           dtype, 0, at::DataPtr(nullptr, Device(DeviceType::MSNPU, 0)), nullptr, false),
-<<<<<<< HEAD
       TensorTypeId::MSNPUTensorId);
-=======
-      MSNPUTensorId());
   // This is a hack to workaround the shape checks in _convolution.
   tensor_impl->set_sizes_contiguous(size);
->>>>>>> febcb3b7
   return Tensor(std::move(tensor_impl));
 }
 
