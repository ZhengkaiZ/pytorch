# Owner(s): ["module: inductor"]
import contextlib
import importlib
import math
import os
import sys
import unittest
from functools import partial

import torch
from torch._dynamo.testing import make_test_cls_with_patches
from torch.testing._internal.common_device_type import (
    instantiate_device_type_tests,
    onlyCUDA,
)
from torch.testing._internal.common_utils import (
    IS_CI,
    IS_WINDOWS,
    TEST_WITH_ASAN,
    TEST_WITH_ROCM,
    TestCase,
)
from torch.testing._internal.inductor_utils import HAS_CPU, HAS_CUDA

if IS_WINDOWS and IS_CI:
    sys.stderr.write(
        "Windows CI does not have necessary dependencies for test_torchinductor_dynamic_shapes yet\n"
    )
    if __name__ == "__main__":
        sys.exit(0)
    raise unittest.SkipTest("requires sympy/functorch/filelock")

# Make the helper files in test/ importable
pytorch_test_dir = os.path.dirname(os.path.dirname(os.path.realpath(__file__)))
sys.path.append(pytorch_test_dir)
from inductor.test_torchinductor import (
    check_model,
    check_model_cuda,
    CommonTemplate,
    copy_tests,
    TestFailure,
)

importlib.import_module("filelock")

# xfail by default, set is_skip=True to skip
test_failures = {
    "test_kwargs_dynamic_shapes": TestFailure(("cpu",)),
}

if TEST_WITH_ROCM:
    # Tensor-likes are not close
    test_failures["test_convolution1_dynamic_shapes"] = TestFailure(
        ("cpu", "cuda"), is_skip=True
    )
    test_failures["test_convolution3_dynamic_shapes"] = TestFailure(
        ("cuda"), is_skip=True
    )
    test_failures["test_expanded_reduction_dynamic_shapes"] = TestFailure(
        ("cuda"), is_skip=True
    )
<<<<<<< HEAD
    # aten.miopen_batch_norm is not registered for lowering
    test_failures["test_batch_norm_2d_dynamic_shapes"] = TestFailure("cuda")
=======
    test_failures["test_batch_norm_2d_dynamic_shapes"] = TestFailure(
        ("cuda"), is_skip=True
    )
>>>>>>> abc1cadd


def make_dynamic_cls(cls, xfail_prop="_expected_failure_dynamic"):
    return make_test_cls_with_patches(
        cls,
        "DynamicShapes",
        "_dynamic_shapes",
        (torch._dynamo.config, "assume_static_by_default", False),
        xfail_prop=xfail_prop,
    )


DynamicShapesCommonTemplate = make_dynamic_cls(CommonTemplate)


if HAS_CPU:

    class DynamicShapesCpuTests(TestCase):
        common = check_model
        device = "cpu"

    copy_tests(DynamicShapesCommonTemplate, DynamicShapesCpuTests, "cpu", test_failures)


if HAS_CUDA and not TEST_WITH_ASAN:

    class DynamicShapesCudaTests(TestCase):
        common = check_model_cuda
        device = "cuda"

    copy_tests(
        DynamicShapesCommonTemplate, DynamicShapesCudaTests, "cuda", test_failures
    )


class TestInductorDynamic(TestCase):
    compile_fn = partial(torch.compile, dynamic=True)

    def setUp(self):
        # HAS_CUDA also checks compute capability to skip tests
        # on older devices
        if self.device_type == "cuda" and not HAS_CUDA:
            self.skipTest("Triton not available")
        torch._dynamo.reset()
        super(TestCase, self).setUp()
        # this should be in setUpClass, but device-generic tests
        # don't work with setUpClass well (non-deterministically the wrong setUpClass is resolved),
        # so put it in test setUp, it's cheap
        self._stack = contextlib.ExitStack()
        self._stack.enter_context(
            torch._inductor.config.patch(
                {
                    "debug": False,
                    "cpp.min_chunk_size": 1,
                    "triton.autotune_pointwise": False,  # too slow
                    "implicit_fallbacks": False,
                }
            )
        )

    def tearDown(self):
        self._stack.close()
        super(TestCase, self).tearDown()
        torch._dynamo.reset()

    def test_arange_dynamic(self, device):
        def fn(a):
            batch_size = a.numel()
            max_len = a.max()
            return ~(
                torch.arange(0, max_len, device=a.device)
                .type_as(a)
                .repeat(batch_size, 1)
                .lt(a.unsqueeze(1))
            )

        a = torch.randint(10, 30, (10,), device=device)
        a[0] = 29  # fix max_len
        opt = self.compile_fn(fn)
        res = opt(a)
        ref = fn(a)
        self.assertEqual(res, ref)

    def test_shape_as_constant_reciprocal_float_exp(self, device):
        def fn(x, a):
            return x, -1 / a**1.0

        x = torch.rand(10, 20, device=device)
        opt = self.compile_fn(fn)
        res = opt(x, x.size(0))
        ref = fn(x, x.size(0))
        self.assertEqual(res, ref)

    @torch._inductor.config.patch(disable_cpp_codegen=True)
    def test_floor(self):
        # `int(n * 0.2)` will be generated as `floor(0.2*s0)` of torch.SymInt type.
        # If cpp codegen is disabled, we should generate `math.floor` using PythonPrinter.
        def fn(x):
            n = x.size(-1)
            y = x + int(n * 0.2) + 1
            return y

        opt = self.compile_fn(fn)
        # The first run doesn't trigger dynamic shapes.
        x0 = torch.rand(5)
        ref0 = fn(x0)
        res0 = opt(x0)
        self.assertEqual(ref0, res0)
        # The second run triggers dynamic shapes.
        x1 = torch.rand(8)
        ref1 = fn(x1)
        res1 = opt(x1)
        self.assertEqual(ref1, res1)

    @onlyCUDA
    def test_pad_dynamic(self, device):
        def get_same_padding(x: int, k: int, s: int, d: int):
            return max((math.ceil(x / s) - 1) * s + (k - 1) * d + 1 - x, 0)

        def pad_same(x, k, s, d=(1, 1), value=0):
            ih, iw = x.size()[-2:]
            pad_h, pad_w = get_same_padding(ih, k[0], s[0], d[0]), get_same_padding(
                iw, k[1], s[1], d[1]
            )
            if pad_h > 0 or pad_w > 0:
                x = torch.nn.functional.pad(
                    x,
                    [pad_w // 2, pad_w - pad_w // 2, pad_h // 2, pad_h - pad_h // 2],
                    value=value,
                )
            return x

        x = torch.randn(2, 24, 110, 110, device=device)
        opt = self.compile_fn(pad_same)
        res = opt(x, (5, 5), (2, 2))
        ref = pad_same(x, (5, 5), (2, 2))
        self.assertEqual(res, ref, atol=0, rtol=0)

    def test_slice_index_changing_sign(self, device):
        def fn(x, y):
            y0, y1 = y.shape
            return x[: (y0 - y1)].clone()

        a = torch.randn(32, 32, device=device)
        cfn = self.compile_fn(fn)

        # y0 > y1 -> y0 - y1 is positive
        b = torch.randn(16, 2, device=device)
        expect = fn(a, b)
        actual = cfn(a, b)
        self.assertEqual(expect, actual)

        # y0 < y1 -> y0 - y1 is negative
        b = torch.randn(2, 16, device=device)
        expect = fn(a, b)
        actual = cfn(a, b)
        self.assertEqual(expect, actual)


instantiate_device_type_tests(TestInductorDynamic, globals())

if __name__ == "__main__":
    from torch._dynamo.test_case import run_tests

    # Slow on ASAN after https://github.com/pytorch/pytorch/pull/94068
    if (HAS_CPU or HAS_CUDA) and not TEST_WITH_ASAN:
        run_tests(needs="filelock")<|MERGE_RESOLUTION|>--- conflicted
+++ resolved
@@ -59,14 +59,10 @@
     test_failures["test_expanded_reduction_dynamic_shapes"] = TestFailure(
         ("cuda"), is_skip=True
     )
-<<<<<<< HEAD
     # aten.miopen_batch_norm is not registered for lowering
-    test_failures["test_batch_norm_2d_dynamic_shapes"] = TestFailure("cuda")
-=======
     test_failures["test_batch_norm_2d_dynamic_shapes"] = TestFailure(
-        ("cuda"), is_skip=True
-    )
->>>>>>> abc1cadd
+      "cuda", is_skip=True
+    )
 
 
 def make_dynamic_cls(cls, xfail_prop="_expected_failure_dynamic"):
