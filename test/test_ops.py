# Owner(s): ["module: unknown"]

from collections.abc import Sequence
from functools import partial
import warnings
import unittest
import inspect
import itertools
import torch
import contextlib
import re
import os

from collections import defaultdict
from importlib import import_module
from torch.utils._pytree import tree_map
from typing import Dict
from torch.testing import make_tensor
from torch.testing._internal.common_dtype import (
    floating_and_complex_types_and,
    all_types_and_complex_and,
)

from torch.testing._internal.common_utils import (
    TestCase,
    is_iterable_of_tensors,
    run_tests,
    IS_SANDCASTLE,
    clone_input_helper,
    IS_CI,
    set_default_dtype,
    suppress_warnings,
    noncontiguous_like,
    TEST_WITH_ASAN,
    TEST_WITH_UBSAN,
    IS_WINDOWS,
    IS_FBCODE,
    first_sample,
    parametrize,
    skipIfTorchInductor,
    slowTest,
)
from torch.testing._internal.common_methods_invocations import (
    op_db,
    UnaryUfuncInfo,
    ReductionOpInfo,
    ReductionPythonRefInfo,
    SpectralFuncInfo,
    ops_and_refs,
    python_ref_db,
    BinaryUfuncInfo,
    xfail,
    skip,
    skipOps
)
from torch.testing._internal.common_device_type import (
    deviceCountAtLeast,
    instantiate_device_type_tests,
    ops,
    onlyCUDA,
    onlyCPU,
    onlyNativeDeviceTypes,
    OpDTypes,
    skipMeta,
)
from torch._subclasses.fake_tensor import (
    FakeTensor,
    FakeTensorMode,
)
from torch._subclasses.fake_utils import outputs_alias_inputs

import torch._prims as prims
from torch._prims.context import TorchRefsMode

from torch.testing._internal import opinfo
from torch.testing._internal import composite_compliance

from torch.utils._pytree import tree_flatten
from torch.utils._python_dispatch import TorchDispatchMode

assert torch.get_default_dtype() == torch.float32

# variant testing is only done with torch.float and torch.cfloat to avoid
#   excessive test times and maximize signal to noise ratio
_variant_ops = partial(
    ops, dtypes=OpDTypes.supported, allowed_dtypes=(torch.float, torch.cfloat)
)

# Get names of all the operators which have ref in their entry in OpInfo (testing infra)
#   except for elementwise unary operators (separately implemented in test/test_unary_ufuncs.py),
#   elementwise binary operators (separately implemented in test_binary_ufuncs.py),
#   reduction operations (separately impelemented in test_reductions.py),
#   and Spectral Functions (separately implemented for only 1D as of now, in test/test_spectral_ops.py)
_ref_test_ops = tuple(
    filter(
        lambda op: not isinstance(
            op, (UnaryUfuncInfo, ReductionOpInfo, SpectralFuncInfo, BinaryUfuncInfo)
        )
        and op.ref is not None,
        op_db,
    )
)
_ops_and_refs = op_db + python_ref_db

def reduction_dtype_filter(op):
    if(not isinstance(op, ReductionPythonRefInfo) or not op.supports_out
       or torch.int16 not in op.dtypes):
        return False

    argspec = inspect.getfullargspec(op.op)
    if 'dtype' not in argspec.kwonlyargs:
        return False
    return True

# Create a list of operators that are a subset of _ref_test_ops but don't have a
# numpy ref to compare them too, If both CPU and CUDA are compared to numpy
# then they do not need to be compared to each other
_ops_and_refs_with_no_numpy_ref = [op for op in _ops_and_refs if op.ref is None]

aten = torch.ops.aten

# Tests that apply to all operators and aren't related to any particular
#   system
class TestCommon(TestCase):
    exact_dtype = True

    # Verifies, on teardown, that no OpInfo is still using dynamic dtypes in CI
    @classmethod
    def tearDownClass(cls):
        super().tearDownClass()

        if IS_CI:
            err_msg = (
                "The operator(s) below is(are) using dynamic_dtypes in the OpInfo entries."
                "This is OK for testing, but be sure to set the dtypes manually before landing your PR!"
            )
            # Assure no opinfo entry has dynamic_dtypes
            filtered_ops = list(filter(opinfo.utils.is_dynamic_dtype_set, op_db))
            for op in filtered_ops:
                fmt_str = opinfo.utils.str_format_dynamic_dtype(op)
                err_msg += "\n" + fmt_str

            assert len(filtered_ops) == 0, err_msg

    # Validates that each OpInfo works correctly on different CUDA devices
    @onlyCUDA
    @deviceCountAtLeast(2)
    @ops(op_db, allowed_dtypes=(torch.float32, torch.long))
    def test_multiple_devices(self, devices, dtype, op):
        for cuda_device_str in devices:
            cuda_device = torch.device(cuda_device_str)
            # NOTE: only tests on first sample
            samples = op.sample_inputs(cuda_device, dtype)
            sample = first_sample(self, samples)
            result = op(sample.input, *sample.args, **sample.kwargs)

            if isinstance(result, torch.Tensor):
                self.assertTrue(result.device == cuda_device)
            elif is_iterable_of_tensors(result):
                self.assertTrue(all(t.device == cuda_device for t in result))
            else:
                self.skipTest(
                    "Skipped! Only supports single tensor or iterable of tensor outputs."
                )

    def test_pointwise_tag_coverage(self):

        pytorch_dir = os.path.abspath(__file__ + "/../../")
        files = [
            "aten/src/ATen/native/UnaryOps.cpp",
            "aten/src/ATen/native/BinaryOps.cpp",
            "aten/src/ATen/native/PointwiseOps.cpp",
            "aten/src/ATen/native/TensorCompare.cpp",
        ]

        allowed_functions = (
            # reduction version of these operators
            "aten.max.default",
            "aten.max.dim",
            "aten.max.dim_max",
            "aten.max.names_dim",
            "aten.max.names_dim_max",
            "aten.max.unary_out",
            "aten.min.default",
            "aten.min.dim",
            "aten.min.dim_min",
            "aten.min.names_dim",
            "aten.min.names_dim_min",
            "aten.min.unary_out",
            # not pointwise
            "aten.isin.Tensor_Tensor",
            "aten.isin.Tensor_Tensor_out",
            "aten.isin.Tensor_Scalar",
            "aten.isin.Tensor_Scalar_out",
            "aten.isin.Scalar_Tensor",
            "aten.isin.Scalar_Tensor_out",
            "aten.mode.default",
            "aten.mode.dimname",
            "aten.mode.dimname_out",
            "aten.mode.values",
        )

        regex = re.compile(r"DEFINE_DISPATCH\(.*_stub")

        def get_opoverloadpacket_from_dispatch(kernel):
            if hasattr(torch.ops.aten, kernel):
                return kernel
            if hasattr(torch.ops.aten, f"__{kernel}__"):
                return f"__{kernel}__"
            if hasattr(torch.ops.aten, f"special_{kernel}"):
                return f"special_{kernel}"
            if "_" in kernel:
                kernel_split = kernel.split("_")
                new_kernel = "_".join(kernel_split[:-1])
                if hasattr(torch.ops.aten, new_kernel):
                    return new_kernel

            # could not find op from kernel dispatch string
            self.assertTrue(False)

        for file_name in files:
            with open(os.path.join(pytorch_dir, file_name)) as f:
                lines = f.read()
                matches = regex.findall(lines)
                for match in matches:
                    kernel = match[len("DEFINE_DISPATCH("):-len("_stub")]

                    # no op definition for it, but defined with DEFINE_DISPATCH ?
                    if kernel == "trigamma":
                        continue

                    kernel = get_opoverloadpacket_from_dispatch(kernel)
                    overloadpacket = getattr(torch.ops.aten, kernel)

                    for overload_name in overloadpacket.overloads():
                        overload = getattr(overloadpacket, overload_name)

                        if not torch._C._dispatch_has_kernel(overload.name()):
                            continue

                        # TODO: tags are not propagated to generated overload,
                        # and there's no way of specifying them
                        if torch.Tag.generated in overload.tags:
                            continue

                        if str(overload) in allowed_functions:
                            continue

                        self.assertTrue(torch.Tag.pointwise in overload.tags)

    # Tests that the function and its (ndarray-accepting) reference produce the same
    #   values on the tensors from sample_inputs func for the corresponding op.
    # This test runs in double and complex double precision because
    # NumPy does computation internally using double precision for many functions
    # resulting in possible equality check failures.
    @onlyNativeDeviceTypes
    @suppress_warnings
    @ops(_ref_test_ops, allowed_dtypes=(torch.float64, torch.long, torch.complex128))
    def test_numpy_ref(self, device, dtype, op):
        # Sets the default dtype to NumPy's default dtype of double
        with set_default_dtype(torch.double):
            for sample_input in op.reference_inputs(device, dtype):
                self.compare_with_reference(
                    op, op.ref, sample_input, exact_dtype=(dtype is not torch.long)
                )

    # Tests that the cpu and gpu results are consistent
    @onlyCUDA
    @suppress_warnings
    @slowTest
    @ops(_ops_and_refs_with_no_numpy_ref, dtypes=OpDTypes.any_common_cpu_cuda_one)
    def test_compare_cpu(self, device, dtype, op):

        def to_cpu(arg):
            if isinstance(arg, torch.Tensor):
                return arg.to(device='cpu')
            return arg

        samples = op.reference_inputs(device, dtype)

        for sample in samples:
            cpu_sample = sample.transform(to_cpu)
            cuda_results = op(sample.input, *sample.args, **sample.kwargs)
            cpu_results = op(cpu_sample.input, *cpu_sample.args, **cpu_sample.kwargs)

            # output_process_fn_grad has a very unfortunate name
            # We use this function in linalg extensively to postprocess the inputs of functions
            # that are not completely well-defined. Think svd and muliplying the singular vectors by -1.
            # CPU and CUDA implementations of the SVD can return valid SVDs that are different.
            # We use this function to compare them.
            cuda_results = sample.output_process_fn_grad(cuda_results)
            cpu_results = cpu_sample.output_process_fn_grad(cpu_results)

            # Lower tolerance because we are running this as a `@slowTest`
            # Don't want the periodic tests to fail frequently
            self.assertEqual(cuda_results, cpu_results, atol=1e-3, rtol=1e-3)

    # Tests that experimental Python References can propagate shape, dtype,
    # and device metadata properly.
    # See https://github.com/pytorch/pytorch/issues/78050 for a discussion of stride propagation.
    @onlyNativeDeviceTypes
    @ops(python_ref_db)
    @skipIfTorchInductor("Takes too long for inductor")
    def test_python_ref_meta(self, device, dtype, op):
        with FakeTensorMode() as mode:
            pass

        def _to_tensormeta(x):
            if isinstance(x, torch.Tensor):
                out = FakeTensor.from_tensor(x, mode)
                return out
            return x

        # TODO: iterate over requires_grad true/false
        for sample in op.reference_inputs(device, dtype, requires_grad=False):
            result = op(sample.input, *sample.args, **sample.kwargs)

            meta_sample = sample.transform(_to_tensormeta)
            try:
                with mode:
                    meta_result = op(meta_sample.input, *meta_sample.args, **meta_sample.kwargs)
            except torch._subclasses.fake_tensor.UnsupportedFakeTensorException:
                continue
            except torch._subclasses.fake_tensor.DataDependentOutputException:
                continue
            except torch._subclasses.fake_tensor.UnsupportedOperatorException:
                continue

            if isinstance(result, torch.Tensor):
                self.assertTrue(isinstance(meta_result, FakeTensor))
                prims.utils.compare_tensor_meta(result, meta_result)
            elif isinstance(result, Sequence):
                for a, b in zip(result, meta_result):
                    if isinstance(a, torch.Tensor) or isinstance(b, torch.Tensor):
                        self.assertTrue(isinstance(b, FakeTensor))
                        prims.utils.compare_tensor_meta(a, b)

    def _ref_test_helper(
        self,
        ctx,
        device,
        dtype,
        op,
        skip_zero_numel=False,
        skip_zero_dim=False,
        skip_bfloat=False,
        skip_view_consistency=False,
    ):
        # NOTE: this test works by comparing the reference
        ex = None
        for sample in op.reference_inputs(device, dtype, requires_grad=False):
            if isinstance(sample.input, torch.Tensor) and sample.input.numel() == 0 and skip_zero_numel:
                continue
            if isinstance(sample.input, torch.Tensor) and sample.input.ndim == 0 and skip_zero_dim:
                continue

            if (
                skip_bfloat
                and (
                    (
                        isinstance(sample.input, torch.Tensor)
                        and sample.input.dtype == torch.bfloat16
                    )
                    or any(
                        isinstance(arg, torch.Tensor) and arg.dtype == torch.bfloat16
                        for arg in sample.args
                    )
                )
            ):
                continue
            with ctx():
                ref_result = op(sample.input, *sample.args, **sample.kwargs)
            torch_result = op.torch_opinfo(sample.input, *sample.args, **sample.kwargs)

            for a, b in zip(tree_flatten(ref_result)[0], tree_flatten(torch_result)[0]):
                if isinstance(a, torch.Tensor) or isinstance(b, torch.Tensor):
                    prims.utils.compare_tensor_meta(a, b)
                    if getattr(op, 'validate_view_consistency', True) and not skip_view_consistency:
                        msg = (f"The torch implementation {'returns' if b._is_view() else 'does not return'} "
                               f"a view, while the reference {'does' if a._is_view() else 'does not'}")
                        self.assertEqual(a._is_view(), b._is_view(), msg)

            # Computes the dtype the more precise computatino would occur in
            precise_dtype = torch.bool
            if prims.utils.is_integer_dtype(dtype):
                # Note: bool and integer dtypes do not have more
                # precise dtypes -- they simply must be close
                precise_dtype = dtype
            if prims.utils.is_float_dtype(dtype):
                precise_dtype = torch.double
            if prims.utils.is_complex_dtype(dtype):
                precise_dtype = torch.cdouble

            # Checks if the results are close
            try:
                self.assertEqual(
                    ref_result,
                    torch_result,
                    exact_stride=False,
                    exact_device=True,
                    exact_layout=True,
                    exact_is_coalesced=True,
                )
            except AssertionError as e:
                # Raises the error if the precise dtype comparison wouldn't be
                # different
                if dtype is precise_dtype:
                    raise e

                ex = e


            # Goes to next sample if these results are close
            if not ex:
                continue

            # If the results are not close, checks that the
            # reference is more accurate than the torch op
            def _make_precise(x):
                if isinstance(x, torch.dtype):
                    return precise_dtype
                if isinstance(x, torch.Tensor) and x.dtype is dtype:
                    return x.to(precise_dtype)
                return x

            precise_sample = sample.transform(_make_precise)
            precise_result = op.torch_opinfo(precise_sample.input, *precise_sample.args, **precise_sample.kwargs)

            def _distance(a, b):
                # Special-cases boolean comparisons
                if prims.utils.is_boolean_dtype(a.dtype):
                    assert b.dtype is torch.bool
                    return (a ^ b).sum()

                same = (a == b)
                if prims.utils.is_float_dtype(a.dtype) or prims.utils.is_complex_dtype(a.dtype):
                    same = torch.logical_or(same, torch.logical_and(torch.isnan(a), torch.isnan(b)))

                actual_error = torch.where(same, 0, torch.abs(a - b)).sum()
                return actual_error

            ref_distance = 0
            for a, b in zip(tree_flatten(ref_result)[0], tree_flatten(precise_result)[0]):
                ref_distance = ref_distance + _distance(a, b)

            torch_distance = 0
            for a, b in zip(tree_flatten(torch_result)[0], tree_flatten(precise_result)[0]):
                torch_distance = torch_distance + _distance(a, b)

            # TODO: consider adding some tolerance to this comparison
            msg = f"Reference result was farther ({ref_distance}) from the precise " \
                  f"computation than the torch result was ({torch_distance})!"
            self.assertTrue(ref_distance <= torch_distance, msg=msg)

        # Reports numerical accuracy discrepancies
        if ex is not None:
            msg = "Test passed because the reference was more accurate than the torch operator."
<<<<<<< HEAD
            warnings.warn(msg, stacklevel=2)
=======
            warnings.warn(msg, stacklevel=TO_BE_DETERMINED)
>>>>>>> fff02e67

    # Tests that experimental Python References perform the same computation
    # as the operators they reference, when operator calls in the torch
    # namesapce are remapped to the refs namespace (torch.foo becomes refs.foo).
    @onlyNativeDeviceTypes
    @ops(python_ref_db)
    @skipIfTorchInductor("Takes too long for inductor")
    def test_python_ref(self, device, dtype, op):
        # In this test, primTorch refs call into the refs namespace
        # For example, a ref with torch.foo in it will calls refs.foo instead
        # Direct calls to refs and prims are not affected
        self._ref_test_helper(lambda: TorchRefsMode(strict=True), device, dtype, op)

    # Tests that experimental Python References perform the same computation
    # as the operators they reference, when operator calls in the torch
    # namespace are preserved (torch.foo remains torch.foo).
    @onlyNativeDeviceTypes
    @ops(python_ref_db)
    @skipIfTorchInductor("Takes too long for inductor")
    def test_python_ref_torch_fallback(self, device, dtype, op):
        # In this test, refs call into the torch namespace (after the initial invocation)
        # For example, a ref with torch.foo in it will call torch.foo instead of refs.foo
        # Direct calls to refs and prims are not translated
        self._ref_test_helper(contextlib.nullcontext, device, dtype, op)

    @unittest.skipIf(TEST_WITH_ASAN, "Skipped under ASAN")
    @onlyCUDA
    @ops(python_ref_db)
    @parametrize('executor', ['aten',])
    @skipIfTorchInductor("Takes too long for inductor")
    def test_python_ref_executor(self, device, dtype, op, executor):
        # skip zero-dim tensors for some composites of reduction operations and view
        skip_zero_dim_ops = [
            "_refs.logsumexp",
            "_refs.log_softmax",
            "_refs.native_group_norm",
            "_refs.softmax",
            "_refs.sum_to_size",
            "ops.nvprims.view",
        ]

        from torch._prims.executor import make_traced
        from copy import copy
        op = copy(op)
        op.op = partial(make_traced(op.op), executor=executor)
        self._ref_test_helper(
            contextlib.nullcontext,
            device,
            dtype,
            op,
        )

    @skipMeta
    @onlyNativeDeviceTypes
    @ops([op for op in op_db if op.error_inputs_func is not None], dtypes=OpDTypes.none)
    def test_errors(self, device, op):
        error_inputs = op.error_inputs(device)
        for ei in error_inputs:
            si = ei.sample_input
            with self.assertRaisesRegex(ei.error_type, ei.error_regex):
                out = op(si.input, *si.args, **si.kwargs)
                self.assertFalse(isinstance(out, type(NotImplemented)))

    @skipMeta
    @onlyNativeDeviceTypes
    @ops([op for op in op_db if op.error_inputs_sparse_func is not None], dtypes=OpDTypes.none)
    @parametrize("layout", (torch.sparse_csr, torch.sparse_csc, torch.sparse_bsr, torch.sparse_bsc, torch.sparse_coo))
    def test_errors_sparse(self, device, op, layout):
        for ei in op.error_inputs_sparse(device, layout):
            si = ei.sample_input
            with self.assertRaisesRegex(ei.error_type, ei.error_regex):
                out = op(si.input, *si.args, **si.kwargs)
                self.assertFalse(isinstance(out, type(NotImplemented)))

    @skipMeta
    @onlyNativeDeviceTypes
    @ops([op for op in python_ref_db if op.error_inputs_func is not None], dtypes=OpDTypes.none)
    @skipIfTorchInductor("Takes too long for inductor")
    def test_python_ref_errors(self, device, op):
        mode = FakeTensorMode()
        with mode:
            pass

        def _to_tensormeta(x):
            if isinstance(x, torch.Tensor):
                return FakeTensor.from_tensor(x, mode)
            return x

        error_inputs = op.error_inputs(device)
        for ei in error_inputs:
            si = ei.sample_input
            meta_sample = si.transform(_to_tensormeta)
            with self.assertRaisesRegex(ei.error_type, ei.error_regex):
                op(meta_sample.input, *meta_sample.args, **meta_sample.kwargs)

    # Tests that the function produces the same result when called with
    #   noncontiguous tensors.
    # TODO: get working with Windows by addressing failing operators
    # TODO: get working with ASAN by addressing failing operators
    @unittest.skipIf(IS_WINDOWS, "Skipped under Windows")
    @onlyNativeDeviceTypes
    @suppress_warnings
    @ops(op_db, allowed_dtypes=(torch.float32, torch.long, torch.complex64))
    def test_noncontiguous_samples(self, device, dtype, op):
        test_grad = dtype in op.supported_backward_dtypes(torch.device(device).type)
        sample_inputs = op.sample_inputs(device, dtype, requires_grad=test_grad)
        for sample_input in sample_inputs:
            t_inp, t_args, t_kwargs = (
                sample_input.input,
                sample_input.args,
                sample_input.kwargs,
            )
            noncontig_sample = sample_input.noncontiguous()
            n_inp, n_args, n_kwargs = (
                noncontig_sample.input,
                noncontig_sample.args,
                noncontig_sample.kwargs,
            )

            # validates forward
            expected = op(t_inp, *t_args, **t_kwargs)
            actual = op(n_inp, *n_args, **n_kwargs)

            self.assertEqual(actual, expected)

            # Validate backward
            # Short-circuits if the op doesn't support grad in this device x dtype
            if not test_grad:
                continue

            expected = sample_input.output_process_fn_grad(expected)
            actual = sample_input.output_process_fn_grad(actual)

            if isinstance(expected, torch.Tensor):
                grad_for_expected = torch.randn_like(expected)
                grad_for_actual = noncontiguous_like(grad_for_expected)
            elif isinstance(expected, Sequence):
                # Filter output elements that do not require grad
                expected = [
                    t
                    for t in expected
                    if isinstance(t, torch.Tensor) and t.requires_grad
                ]
                actual = [
                    n for n in actual if isinstance(n, torch.Tensor) and n.requires_grad
                ]
                grad_for_expected = [torch.randn_like(t) for t in expected]
                grad_for_actual = [noncontiguous_like(n) for n in grad_for_expected]
            else:
                # Nothing to do if it returns a scalar or things like that
                continue

            # Concatenate inputs into a tuple
            t_inputs = (
                (t_inp,) + t_args
                if isinstance(t_inp, torch.Tensor)
                else tuple(t_inp) + t_args
            )
            n_inputs = (
                (n_inp,) + n_args
                if isinstance(n_inp, torch.Tensor)
                else tuple(n_inp) + n_args
            )

            # Filter the elemnts that are tensors that require grad
            t_input_tensors = [
                t for t in t_inputs if isinstance(t, torch.Tensor) and t.requires_grad
            ]
            n_input_tensors = [
                n for n in n_inputs if isinstance(n, torch.Tensor) and n.requires_grad
            ]

            self.assertEqual(len(t_input_tensors), len(n_input_tensors))

            # Some functions may not use all the inputs to generate gradients. One of the
            # few examples of this "odd" behaviour is F.hinge_embedding_loss
            t_grads = torch.autograd.grad(
                expected, t_input_tensors, grad_for_expected, allow_unused=True
            )
            n_grads = torch.autograd.grad(
                actual, n_input_tensors, grad_for_actual, allow_unused=True
            )

            msg = "Got different gradients for contiguous / non-contiguous inputs wrt input {}."
            for i, (t, n) in enumerate(zip(t_grads, n_grads)):
                self.assertEqual(t, n, msg=msg.format(i))

    # Separates one case from the following test_out because many ops don't properly implement the
    #   incorrectly sized out parameter warning properly yet
    # Cases test here:
    #   - out= with the correct dtype and device, but the wrong shape
    @ops(_ops_and_refs, dtypes=OpDTypes.none)
    @skipIfTorchInductor("Inductor does not support complex dtype yet")
    def test_out_warning(self, device, op):
        # Prefers running in float32 but has a fallback for the first listed supported dtype
        supported_dtypes = op.supported_dtypes(self.device_type)
        if len(supported_dtypes) == 0:
            self.skipTest("Skipped! Op has not supported dtypes on this device.")
        dtype = (
            torch.float32
            if torch.float32 in supported_dtypes
            else list(supported_dtypes)[0]
        )

        samples = op.sample_inputs(device, dtype)
        for sample in samples:
            # calls it normally to get the expected result
            expected = op(sample.input, *sample.args, **sample.kwargs)
            op_out = partial(op, sample.input, *sample.args, **sample.kwargs)

            # Short-circuits if output is not a single tensor or an
            #   iterable of tensors
            if not isinstance(expected, torch.Tensor) and not is_iterable_of_tensors(
                expected, include_empty=True
            ):
                self.skipTest(
                    "Skipped! Only supports single tensor or iterable of tensor outputs."
                )

            # Validates the op doesn't support out if it claims not to
            if not op.supports_out:
                with self.assertRaises(Exception):
                    assert op_out(out=expected) != NotImplemented
                return

            # A wrapper around map that works with single tensors and always
            #   instantiates the map. Used below to apply transforms to
            #   single tensor and iterable tensor outputs.
            def _apply_out_transform(fn, out):
                if isinstance(out, torch.Tensor):
                    return fn(out)

                # assumes (see above) that out is an iterable of tensors
                return tuple(map(fn, out))

            # Extracts strides from a tensor or iterable of tensors into a tuple
            def _extract_strides(out):
                if isinstance(out, torch.Tensor):
                    return (out.stride(),)

                # assumes (see above) that out is an iterable of tensors
                return tuple(t.stride() for t in out)

            # Extracts data pointers from a tensor or iterable of tensors into a tuple
            # NOTE: only extracts on the CPU and CUDA device types since some
            #   device types don't have storage
            def _extract_data_ptrs(out):
                if self.device_type != "cpu" and self.device_type != "cuda":
                    return ()

                if isinstance(out, torch.Tensor):
                    return (out.data_ptr(),)

                # assumes (see above) that out is an iterable of tensors
                return tuple(t.data_ptr() for t in out)

            @suppress_warnings
            def _compare_out(transform, *, compare_strides_and_data_ptrs=True):
                out = _apply_out_transform(transform, expected)
                original_strides = _extract_strides(out)
                original_ptrs = _extract_data_ptrs(out)

                op_out(out=out)
                final_strides = _extract_strides(out)
                final_ptrs = _extract_data_ptrs(out)

                self.assertEqual(expected, out)

                if compare_strides_and_data_ptrs:
                    stride_msg = "Strides are not the same! Original strides were {} and strides are now {}".format(
                        original_strides, final_strides
                    )
                    self.assertEqual(original_strides, final_strides, msg=stride_msg)
                    self.assertEqual(original_ptrs, final_ptrs)

            # Case Zero: out= with the correct dtype and device, but the wrong shape
            #   Expected behavior: if nonempty, resize with a warning.
            def _case_zero_transform(t):
                wrong_shape = list(t.shape)

                if len(wrong_shape) == 0:
                    # Handles scalar tensor case (empty list)
                    wrong_shape = [2]
                else:
                    wrong_shape[-1] = wrong_shape[-1] + 1
                return make_tensor(wrong_shape, dtype=t.dtype, device=t.device)

            # Verifies the out values are correct
            _compare_out(_case_zero_transform, compare_strides_and_data_ptrs=False)

            # Additionally validates that the appropriate warning is thrown if a nonempty
            #   tensor is resized.
            def _any_nonempty(out):
                if isinstance(out, torch.Tensor):
                    return out.numel() > 0

                return any(x.numel() > 0 for x in out)

            out = _apply_out_transform(_case_zero_transform, expected)
            msg_fail = "Resized a non-empty tensor but did not warn about it."
            if _any_nonempty(out):
                with self.assertWarnsRegex(
                    UserWarning, "An output with one or more elements", msg=msg_fail
                ):
                    op_out(out=out)

    # Validates ops implement the correct out= behavior
    # See https://github.com/pytorch/pytorch/wiki/Developer-FAQ#how-does-out-work-in-pytorch
    #   for a description of the correct behavior
    # Validates the following cases:
    #   - Case 0: out has the correct shape, dtype, and device but is full of extremal values
    #   - Case 1: out has the correct shape, dtype, and device but is noncontiguous
    #   - Case 2: out has the correct dtype and device, but is zero elements
    #   - Case 3: out has the correct shape and dtype, but is on a different device type
    #   - Case 4: out has the correct shape and device, but a dtype that cannot
    #       "safely" cast to
    #
    # Case 3 and 4 are slightly different when the op is a factory function:
    #   - if device, dtype are NOT passed, any combination of dtype/device should be OK for out
    #   - if device, dtype are passed, device and dtype should match
    @ops(_ops_and_refs, dtypes=OpDTypes.any_one)
    @skipIfTorchInductor("Inductor does not support complex dtype yet")
    def test_out(self, device, dtype, op):
        # Prefers running in float32 but has a fallback for the first listed supported dtype
        samples = op.sample_inputs(device, dtype)
        for sample in samples:
            # calls it normally to get the expected result
            expected = op(sample.input, *sample.args, **sample.kwargs)
            op_out = partial(op, sample.input, *sample.args, **sample.kwargs)

            # Short-circuits if output is not a single tensor or an
            #   iterable of tensors
            if not isinstance(expected, torch.Tensor) and not is_iterable_of_tensors(
                expected, include_empty=True
            ):
                self.skipTest(
                    "Skipped! Only supports single tensor or iterable of tensor outputs."
                )

            # Validates the op doesn't support out if it claims not to
            if not op.supports_out:
                with self.assertRaises(Exception):
                    assert op_out(out=expected) != NotImplemented
                return

            # A wrapper around map that works with single tensors and always
            #   instantiates the map. Used below to apply transforms to
            #   single tensor and iterable tensor outputs.
            def _apply_out_transform(fn, out):
                if isinstance(out, torch.Tensor):
                    return fn(out)

                # assumes (see above) that out is an iterable of tensors
                return tuple(map(fn, out))

            # Extracts strides from a tensor or iterable of tensors into a tuple
            def _extract_strides(out):
                if isinstance(out, torch.Tensor):
                    return (out.stride(),)

                # assumes (see above) that out is an iterable of tensors
                return tuple(t.stride() for t in out)

            # Extracts data pointers from a tensor or iterable of tensors into a tuple
            # NOTE: only extracts on the CPU and CUDA device types since some
            #   device types don't have storage
            def _extract_data_ptrs(out):
                if self.device_type != "cpu" and self.device_type != "cuda":
                    return ()

                if isinstance(out, torch.Tensor):
                    return (out.data_ptr(),)

                # assumes (see above) that out is an iterable of tensors
                return tuple(t.data_ptr() for t in out)

            def _compare_out(transform, *, compare_strides_and_data_ptrs=True):
                out = _apply_out_transform(transform, expected)
                original_strides = _extract_strides(out)
                original_ptrs = _extract_data_ptrs(out)

                op_out(out=out)
                final_strides = _extract_strides(out)
                final_ptrs = _extract_data_ptrs(out)
                self.assertEqual(expected, out)

                if compare_strides_and_data_ptrs:
                    stride_msg = "Strides are not the same! Original strides were {} and strides are now {}".format(
                        original_strides, final_strides
                    )
                    self.assertEqual(original_strides, final_strides, msg=stride_msg)
                    self.assertEqual(original_ptrs, final_ptrs)

            # Case 0: out= with the correct shape, dtype, and device
            #   but NaN values for floating point and complex tensors, and
            #   maximum values for integer tensors.
            #   Expected behavior: out= values have no effect on the computation.
            def _case_zero_transform(t):
                try:
                    info = torch.iinfo(t.dtype)
                    return torch.full_like(t, info.max)
                except TypeError as te:
                    # for non-integer types fills with NaN
                    return torch.full_like(t, float("nan"))


            _compare_out(_case_zero_transform)

            # Case 1: out= with the correct shape, dtype, and device,
            #   but noncontiguous.
            #   Expected behavior: strides are respected and `out` storage is not changed.
            def _case_one_transform(t):
                return make_tensor(
                    t.shape, dtype=t.dtype, device=t.device, noncontiguous=True
                )

            _compare_out(_case_one_transform)

            # Case 2: out= with the correct dtype and device, but has no elements.
            #   Expected behavior: resize without warning.
            def _case_two_transform(t):
                return make_tensor((0,), dtype=t.dtype, device=t.device)

            _compare_out(_case_two_transform, compare_strides_and_data_ptrs=False)

            # Also validates that no warning is thrown when this out is resized
            out = _apply_out_transform(_case_two_transform, expected)
            with warnings.catch_warnings(record=True) as caught:
                warnings.simplefilter("always")
                op_out(out=out)

            # Verifies no warning is a resize warning
            for w in caught:
                if "An output with one or more elements" in str(w.message):
                    self.fail(
                        "Resizing an out= argument with no elements threw a resize warning!"
                    )

            # Case 3: out= with correct shape and dtype, but wrong device.
            wrong_device = None
            if torch.device(device).type != "cpu":
                wrong_device = "cpu"
            elif torch.cuda.is_available():
                wrong_device = "cuda"


            factory_fn_msg = (
                "\n\nNOTE: If your op is a factory function (i.e., it accepts TensorOptions) you should mark its "
                "OpInfo with `is_factory_function=True`."
            )
            if wrong_device is not None:

                def _case_three_transform(t):
                    return make_tensor(t.shape, dtype=t.dtype, device=wrong_device)

                out = _apply_out_transform(_case_three_transform, expected)

                if op.is_factory_function and sample.kwargs.get("device", None) is None:
                    op_out(out=out)
                else:
                    msg_fail = (
                        f"Expected RuntimeError when calling with input.device={device} and out.device={wrong_device}."
                    ) + factory_fn_msg
                    with self.assertRaises(RuntimeError, msg=msg_fail):
                        op_out(out=out)

            # Case 4: out= with correct shape and device, but a dtype
            #   that output cannot be "safely" cast to (long).
            #   Expected behavior: error.
            # NOTE: this case is filtered by dtype since some ops produce
            #   bool tensors, for example, which can be safely cast to any
            #   dtype. It is applied when single tensors are floating point or complex
            #   dtypes, or if an op returns multiple tensors when at least one such
            #   tensor is a floating point or complex dtype.
            _dtypes = floating_and_complex_types_and(torch.float16, torch.bfloat16)
            if (
                isinstance(expected, torch.Tensor)
                and expected.dtype in _dtypes
                or (
                    not isinstance(expected, torch.Tensor)
                    and any(t.dtype in _dtypes for t in expected)
                )
            ):

                def _case_four_transform(t):
                    return make_tensor(t.shape, dtype=torch.long, device=t.device)

                out = _apply_out_transform(_case_four_transform, expected)
                msg_fail = "Expected RuntimeError when doing an unsafe cast!"
                msg_fail = (
                    msg_fail
                    if not isinstance(expected, torch.Tensor)
                    else (
                        "Expected RuntimeError when doing an unsafe cast from a result of dtype "
                        f"{expected.dtype} into an out= with dtype torch.long"
                    )
                ) + factory_fn_msg

                if op.is_factory_function and sample.kwargs.get("dtype", None) is None:
                    op_out(out=out)
                else:
                    with self.assertRaises(RuntimeError, msg=msg_fail):
                        op_out(out=out)


    @ops(filter(reduction_dtype_filter, _ops_and_refs), dtypes=(torch.int16,))
    def test_out_integral_dtype(self, device, dtype, op):
        def helper(with_out, expectFail, op_to_test, inputs, *args, **kwargs):
            out = None
            try:
                if with_out:
                    out = torch.empty(0, dtype=torch.int32, device=device)
                    op_to_test(inputs, out=out, *args, **kwargs)
                else:
                    out = op_to_test(inputs, *args, **kwargs)
                self.assertFalse(expectFail)
            except RuntimeError as err:
                self.assertEqual(
                    str(err), "dtype argument and out dtype must match in reduction")
                self.assertTrue(expectFail)
            return out
        samples = op.sample_inputs(device, dtype)
        for sample in samples:
            if 'dtype' not in sample.kwargs:
                helper(False, False, op, sample.input, *sample.args, **sample.kwargs)
                helper(True, False, op, sample.input, *sample.args, **sample.kwargs)
                sample.kwargs['dtype'] = torch.int16
                helper(False, False, op, sample.input, *sample.args, **sample.kwargs)
                helper(True, True, op, sample.input, *sample.args, **sample.kwargs)
                sample.kwargs['dtype'] = torch.int32
                helper(False, False, op, sample.input, *sample.args, **sample.kwargs)
                helper(True, False, op, sample.input, *sample.args, **sample.kwargs)
            else:
                helper(False, False, op, sample.input, *sample.args, **sample.kwargs)
                helper(True, sample.kwargs['dtype'] != torch.int32, op, sample.input,
                       *sample.args, **sample.kwargs)

    # Tests that the forward and backward passes of operations produce the
    #   same values for the cross-product of op variants (method, inplace)
    #   against eager's gold standard op function variant
    @_variant_ops(op_db)
    @skipIfTorchInductor("Inductor does not support complex dtype yet")
    def test_variant_consistency_eager(self, device, dtype, op):
        # Acquires variants (method variant, inplace variant, operator variant, inplace_operator variant, aliases)

        method = op.method_variant
        inplace = op.inplace_variant
        operator = op.operator_variant
        inplace_operator = op.inplace_operator_variant


        # list of all inplace ops: inplace variant + alias inplace variants if exist
        inplace_ops = [inplace, inplace_operator]
        variants = [method, inplace, operator, inplace_operator]
        operators = [operator, inplace_operator]

        for a_op in op.aliases:
            variants.append(a_op.op)
            variants.append(a_op.method_variant)
            variants.append(a_op.inplace_variant)
            inplace_ops.append(a_op.inplace_variant)

        inplace_variants = tuple(filter(None, inplace_ops))
        variants = tuple(filter(None, variants))
        operators = tuple(filter(None, operators))

        _requires_grad = dtype in op.supported_backward_dtypes(
            torch.device(device).type
        )

        include_conjugated_inputs = op.test_conjugated_samples and dtype.is_complex
        samples = op.sample_inputs(
            device,
            dtype,
            requires_grad=_requires_grad,
            include_conjugated_inputs=include_conjugated_inputs,
        )
        samples = list(samples)

        def _test_consistency_helper(samples, variants):
            for sample in samples:
                # TODO: Check grad for all Tensors requiring grad if sample.input is TensorList
                tensor = (
                    sample.input
                    if isinstance(sample.input, torch.Tensor)
                    else sample.input[0]
                )

                # Computes function forward and backward values
                tensor.grad = None
                expected_forward = op(sample.input, *sample.args, **sample.kwargs)
                expected_grad = None

                output_process_fn_grad = (
                    sample.output_process_fn_grad
                    if sample.output_process_fn_grad
                    else lambda x: x
                )

                # Skips inplace variants if the output dtype is not the same as
                #   the input dtype
                skip_inplace = False
                if (
                    isinstance(expected_forward, torch.Tensor)
                    and expected_forward.dtype is not tensor.dtype
                ):
                    skip_inplace = True

                # TODO: backward consistency only supported for single tensor outputs
                # TODO: backward consistency only checked on sample.input, not all
                #   tensor inputs
                # TODO: update to handle checking grads of all tensor inputs as
                #   derived from each tensor output
                if isinstance(
                    expected_forward, torch.Tensor
                ) and dtype in op.supported_backward_dtypes(torch.device(device).type):
                    out = output_process_fn_grad(expected_forward).sum()
                    if out.dtype.is_complex:
                        out = out.abs()
                    out.backward()
                    expected_grad = tensor.grad

                # Test eager consistency
                for variant in variants:
                    # Skips inplace ops
                    if variant in inplace_ops and skip_inplace:
                        continue

                    # Compares variant's forward
                    # Note: copies the to-be-modified input when testing the inplace variant
                    tensor.grad = None
                    cloned = (
                        clone_input_helper(sample.input)
                        if variant in inplace_ops
                        else sample.input
                    )

                    if variant in inplace_ops and sample.broadcasts_input:
                        with self.assertRaises(
                            RuntimeError,
                            msg=(
                                "inplace variant either incorrectly allowed "
                                f"resizing or you have marked the sample {sample.summary()}"
                                " incorrectly with `broadcasts_self=True"
                            ),
                        ):
                            variant_forward = variant(
                                cloned, *sample.args, **sample.kwargs
                            )
                        continue

                    if variant in operators and sample.kwargs:
                        # skip samples with kwargs for operator variants
                        continue

                    variant_forward = variant(cloned, *sample.args, **sample.kwargs)
                    self.assertEqual(expected_forward, variant_forward)

                    # Compares variant's backward
                    if expected_grad is not None and (
                        variant not in inplace_ops or op.supports_inplace_autograd
                    ):
                        out = output_process_fn_grad(variant_forward).sum()
                        if out.dtype.is_complex:
                            out = out.abs()
                        out.backward()
                        self.assertEqual(expected_grad, tensor.grad)

        _test_consistency_helper(samples, variants)

        def _test_inplace_preserve_storage(samples, variants):
            for sample in samples:
                # Skips inplace variants if the output dtype is not the same as
                #   the input dtype
                expected_forward = op(sample.input, *sample.args, **sample.kwargs)
                tensor = (
                    sample.input
                    if isinstance(sample.input, torch.Tensor)
                    else sample.input[0]
                )
                skip_inplace = False
                if (
                    isinstance(expected_forward, torch.Tensor)
                    and expected_forward.dtype is not tensor.dtype
                ):
                    skip_inplace = True
                if skip_inplace:
                    return
                for variant in variants:
                    cloned = (
                        clone_input_helper(sample.input)
                        if variant in inplace_ops
                        else sample.input
                    )
                    inp_tensor = (
                        cloned if isinstance(cloned, torch.Tensor) else cloned[0]
                    )
                    data_ptr = inp_tensor.data_ptr()
                    if variant in operators and sample.kwargs:
                        # skip samples with kwargs for operator variants
                        continue

                    variant_forward = variant(cloned, *sample.args, **sample.kwargs)
                    # TODO Support non-tensor outputs if they exist for inplace ops
                    if isinstance(variant_forward, torch.Tensor):
                        self.assertEqual(
                            data_ptr, variant_forward.data_ptr(), atol=0, rtol=0
                        )
                    else:
                        self.assertTrue(
                            False,
                            "Non-tensor outputs for inplace ops are not supported",
                        )

        if len(inplace_ops) > 0:
            inplace_samples = list(
                filter(lambda sample: not sample.broadcasts_input, samples)
            )
            _test_inplace_preserve_storage(inplace_samples, inplace_variants)

    # Reference testing for operations in complex32 against complex64.
    # NOTE: We test against complex64 as NumPy doesn't have a complex32 equivalent dtype.
    @ops(op_db, allowed_dtypes=(torch.complex32,))
    @skipIfTorchInductor("Inductor does not support complex dtype yet")
    def test_complex_half_reference_testing(self, device, dtype, op):
        if not op.supports_dtype(torch.complex32, device):
            unittest.skip("Does not support complex32")

        for sample in op.sample_inputs(device, dtype):
            actual = op(sample.input, *sample.args, **sample.kwargs)
            # sample.transform applies the lambda to torch.Tensor and torch.dtype.
            # However, we only want to apply it to Tensors with dtype `torch.complex32`..
            transformed_sample = sample.transform(lambda x: x.to(torch.complex64) if isinstance(
                x, torch.Tensor) and x.dtype is torch.complex32 else x)
            expected = op(
                transformed_sample.input,
                *transformed_sample.args,
                **transformed_sample.kwargs,
            )
            # Since range of chalf is much less compared to cfloat,
            # we get `inf`s easily (eg. with `pow`, `exp`),
            # so we cast `cfloat` back to `chalf`.
            expected = tree_map(lambda x: x.to(torch.complex32) if isinstance(
                x, torch.Tensor) and x.dtype is torch.complex64 else x, expected)

            # `exact_dtype` is False because for ops like real, imag
            # we get different dtypes for `actual` and `expected`
            # `chalf` input -> `half` output
            # `cfloat` input -> `float` output
            self.assertEqual(actual, expected, exact_dtype=False)


    @ops(op_db, allowed_dtypes=(torch.bool,))
    @unittest.skipIf(TEST_WITH_UBSAN, "Test uses undefined behavior")
    @skipIfTorchInductor("Inductor does not support view with dtype yet")
    def test_non_standard_bool_values(self, device, dtype, op):
        # Test boolean values other than 0x00 and 0x01 (gh-54789)
        def convert_boolean_tensors(x):
            if not isinstance(x, torch.Tensor) or x.dtype != torch.bool:
                return x

            # Map False -> 0 and True -> Random value in [2, 255]
            true_vals = torch.randint(2, 255, x.shape, dtype=torch.uint8, device=x.device)
            false_vals = torch.zeros((), dtype=torch.uint8, device=x.device)
            x_int = torch.where(x, true_vals, false_vals)

            ret = x_int.view(torch.bool)
            self.assertEqual(ret, x)
            return ret

        for sample in op.sample_inputs(device, dtype):
            expect = op(sample.input, *sample.args, **sample.kwargs)

            transformed = sample.transform(convert_boolean_tensors)
            actual = op(transformed.input, *transformed.args, **transformed.kwargs)

            self.assertEqual(expect, actual)

    # Validates that each OpInfo specifies its forward and backward dtypes
    #   correctly for CPU and CUDA devices
    @skipMeta
    @onlyNativeDeviceTypes
    @ops(ops_and_refs, dtypes=OpDTypes.none)
    def test_dtypes(self, device, op):
        # Check complex32 support only if the op claims.
        # TODO: Once the complex32 support is better, we should add check for complex32 unconditionally.
        device_type = torch.device(device).type
        include_complex32 = (
            (torch.complex32,)
            if op.supports_dtype(torch.complex32, device_type)
            else ()
        )

        # dtypes to try to backward in
        allowed_backward_dtypes = floating_and_complex_types_and(
            *((torch.half, torch.bfloat16) + include_complex32)
        )

        # lists for (un)supported dtypes
        supported_dtypes = set()
        unsupported_dtypes = set()
        supported_backward_dtypes = set()
        unsupported_backward_dtypes = set()
        dtype_error: Dict[torch.dtype, Exception] = dict()

        def unsupported(dtype, e):
            dtype_error[dtype] = e
            unsupported_dtypes.add(dtype)
            if dtype in allowed_backward_dtypes:
                unsupported_backward_dtypes.add(dtype)

        for dtype in all_types_and_complex_and(
            *((torch.half, torch.bfloat16, torch.bool) + include_complex32)
        ):
            # tries to acquire samples - failure indicates lack of support
            requires_grad = dtype in allowed_backward_dtypes
            try:
                samples = tuple(
                    op.sample_inputs(device, dtype, requires_grad=requires_grad)
                )
            except Exception as e:
                unsupported(dtype, e)
                continue

            for sample in samples:
                # tries to call operator with the sample - failure indicates
                #   lack of support
                try:
                    result = op(sample.input, *sample.args, **sample.kwargs)
                    supported_dtypes.add(dtype)
                except Exception as e:
                    # NOTE: some ops will fail in forward if their inputs
                    #   require grad but they don't support computing the gradient
                    #   in that type! This is a bug in the op!
                    unsupported(dtype, e)
                    continue

                # Checks for backward support in the same dtype, if the input has
                # one or more tensors requiring grad
                def _tensor_requires_grad(x):
                    if isinstance(x, dict):
                        for v in x.values():
                            if _tensor_requires_grad(v):
                                return True
                    if isinstance(x, (list, tuple)):
                        for a in x:
                            if _tensor_requires_grad(a):
                                return True
                    if isinstance(x, torch.Tensor) and x.requires_grad:
                        return True

                    return False

                requires_grad = _tensor_requires_grad(sample.input) \
                    or _tensor_requires_grad(sample.args) or _tensor_requires_grad(sample.kwargs)
                if not requires_grad:
                    continue

                try:
                    result = sample.output_process_fn_grad(result)
                    if isinstance(result, torch.Tensor):
                        backward_tensor = result
                    elif isinstance(result, Sequence) and isinstance(
                        result[0], torch.Tensor
                    ):
                        backward_tensor = result[0]
                    else:
                        continue

                    # Note: this grad may not have the same dtype as dtype
                    # For functions like complex (float -> complex) or abs
                    #   (complex -> float) the grad tensor will have a
                    #   different dtype than the input.
                    #   For simplicity, this is still modeled as these ops
                    #   supporting grad in the input dtype.
                    grad = torch.randn_like(backward_tensor)
                    backward_tensor.backward(grad)
                    supported_backward_dtypes.add(dtype)
                except Exception as e:
                    dtype_error[dtype] = e
                    unsupported_backward_dtypes.add(dtype)

        # Checks that dtypes are listed correctly and generates an informative
        #   error message

        supported_forward = supported_dtypes - unsupported_dtypes
        partially_supported_forward = supported_dtypes & unsupported_dtypes
        unsupported_forward = unsupported_dtypes - supported_dtypes
        supported_backward = supported_backward_dtypes - unsupported_backward_dtypes
        partially_supported_backward = (
            supported_backward_dtypes & unsupported_backward_dtypes
        )
        unsupported_backward = unsupported_backward_dtypes - supported_backward_dtypes

        device_type = torch.device(device).type

        claimed_forward = set(op.supported_dtypes(device_type))
        supported_but_unclaimed_forward = supported_forward - claimed_forward
        claimed_but_unsupported_forward = claimed_forward & unsupported_forward

        claimed_backward = set(op.supported_backward_dtypes(device_type))
        supported_but_unclaimed_backward = supported_backward - claimed_backward
        claimed_but_unsupported_backward = claimed_backward & unsupported_backward

        # Partially supporting a dtype is not an error, but we print a warning
        if (len(partially_supported_forward) + len(partially_supported_backward)) > 0:
            msg = f"Some dtypes for {op.name} on device type {device_type} are only partially supported!\n"
            if len(partially_supported_forward) > 0:
                msg = (
                    msg
                    + "The following dtypes only worked on some samples during forward: {}.\n".format(
                        partially_supported_forward
                    )
                )
            if len(partially_supported_backward) > 0:
                msg = (
                    msg
                    + "The following dtypes only worked on some samples during backward: {}.\n".format(
                        partially_supported_backward
                    )
                )
            print(msg)

        if (
            len(supported_but_unclaimed_forward)
            + len(claimed_but_unsupported_forward)
            + len(supported_but_unclaimed_backward)
            + len(claimed_but_unsupported_backward)
        ) == 0:
            return

        # Reference operators often support additional dtypes, and that's OK
        if op in python_ref_db:
            if (
                len(claimed_but_unsupported_forward)
                + len(claimed_but_unsupported_backward)
            ) == 0:
                return

        # Generates error msg
        msg = f"The supported dtypes for {op.name} on device type {device_type} are incorrect!\n"
        if len(supported_but_unclaimed_forward) > 0:
            msg = (
                msg
                + "The following dtypes worked in forward but are not listed by the OpInfo: {}.\n".format(
                    supported_but_unclaimed_forward
                )
            )
        if len(supported_but_unclaimed_backward) > 0:
            msg = (
                msg
                + "The following dtypes worked in backward but are not listed by the OpInfo: {}.\n".format(
                    supported_but_unclaimed_backward
                )
            )
        if len(claimed_but_unsupported_forward) > 0:
            msg = (
                msg
                + "The following dtypes did not work in forward but are listed by the OpInfo: {}.\n".format(
                    claimed_but_unsupported_forward
                )
            )
        if len(claimed_but_unsupported_backward) > 0:
            msg = (
                msg
                + "The following dtypes did not work in backward but are listed by the OpInfo: {}.\n".format(
                    claimed_but_unsupported_backward
                )
            )

        all_claimed_but_unsupported = set.union(claimed_but_unsupported_backward, claimed_but_unsupported_forward)
        if all_claimed_but_unsupported:
            msg += "Unexpected failures raised the following errors:\n"
            for dtype in all_claimed_but_unsupported:
                msg += f"{dtype} - {dtype_error[dtype]}\n"

        self.fail(msg)


class TestCompositeCompliance(TestCase):
    # Checks if the operator (if it is composite) is written to support most
    # backends and Tensor subclasses. See "CompositeImplicitAutograd Compliance"
    # in aten/src/ATen/native/README.md for more details
    @unittest.skipIf(
        IS_FBCODE or IS_SANDCASTLE, "__torch_dispatch__ does not work in fbcode"
    )
    @ops(op_db, allowed_dtypes=(torch.float,))
    def test_operator(self, device, dtype, op):
        samples = op.sample_inputs(device, dtype, requires_grad=False)

        for sample in samples:
            args = [sample.input] + list(sample.args)
            kwargs = sample.kwargs
            composite_compliance.check_with_mode(op, args, kwargs, self.assertEqual)
            composite_compliance.check_all_permutations(op, args, kwargs, self.assertEqual)

    @unittest.skipIf(
        IS_FBCODE or IS_SANDCASTLE, "__torch_dispatch__ does not work in fbcode"
    )
    @ops([op for op in op_db if op.supports_autograd], allowed_dtypes=(torch.float,))
    def test_backward(self, device, dtype, op):
        samples = op.sample_inputs(device, dtype, requires_grad=True)

        for sample in samples:
            args = [sample.input] + list(sample.args)
            kwargs = sample.kwargs
            # We pass assertEqual so that decorators like `toleranceOverride`
            # actually work (otherwise they silently do nothing!)
            composite_compliance.check_backward_formula(
                op.get_op(), args, kwargs,
                sample.output_process_fn_grad,
                op.gradcheck_wrapper, self.assertEqual)

    @unittest.skipIf(
        IS_FBCODE or IS_SANDCASTLE, "__torch_dispatch__ does not work in fbcode"
    )
    @ops(op_db, allowed_dtypes=(torch.float,))
    def test_forward_ad(self, device, dtype, op):
        if torch.float not in op.supported_backward_dtypes(device):
            raise unittest.SkipTest("Does not support autograd")

        if not op.supports_forward_ad:
            raise unittest.SkipTest("Does not support forward_ad")

        samples = op.sample_inputs(device, dtype, requires_grad=True)

        for sample in samples:
            args = [sample.input] + list(sample.args)
            kwargs = sample.kwargs
            # We pass assertEqual so that decorators like `toleranceOverride`
            # actually work (otherwise they silently do nothing!)
            composite_compliance.check_forward_ad_formula(
                op.get_op(), args, kwargs, op.gradcheck_wrapper, self.assertEqual)


class TestMathBits(TestCase):
    # Tests that
    # 1. The operator's output for physically conjugated/negated tensors and conjugate/negative view tensors
    # produces the same value
    # 2. The gradients are same in both cases mentioned in (1)
    # 3. If the operator's inplace variant is supported, tests that the inplace operation
    #    produces the correct value when called on a conjugate/negative view tensor and that the output
    #    has its conj/neg bit set to true
    # This test only runs for C -> R and C -> C functions
    # TODO: add tests for `R->C` functions
    # Note: This test runs for functions that take both tensors and tensorlists as input.
    def _test_math_view(
        self,
        device,
        dtype,
        op,
        samples,
        math_op_physical,
        math_op_view,
        is_bit_set,
        out_type,
    ):
        inplace_variant = op.inplace_variant

        # helper function to clone and conjugate/negate the input if its a tensor
        # else clone the sequence and conjugate/negate the first element in the sequence
        # If a requires_grad argument is provided the tensor being conjugated/negated will
        # have its requires_grad set to that value.
        def clone_and_perform_view(input, **kwargs):
            if isinstance(input, torch.Tensor):
                requires_grad = kwargs.get("requires_grad", input.requires_grad)
                with torch.no_grad():
                    # Ensure view represents the original sample input
                    input = math_op_physical(input)
                # Note: .conj() is not called under no_grad mode since it's not allowed to modify a
                # view created in no_grad mode. Here it's ok to do so, so as a workaround we call conj
                # before resetting the requires_grad field for input
                input = math_op_view(input)
                assert input.is_leaf
                return input.requires_grad_(requires_grad)

            if isinstance(input, Sequence):
                out = list(map(clone_input_helper, input))
                out[0] = clone_and_perform_view(out[0])
                return tuple(out)

        for sample in samples:
            tensor = (
                sample.input
                if isinstance(sample.input, torch.Tensor)
                else sample.input[0]
            )
            cloned1 = clone_and_perform_view(sample.input)

            # Computes function forward value with a physically conjugated/negated tensor and
            # a conj/neg view tensor and verifies that the output in both case are equal.
            expected_forward = op(sample.input, *sample.args, **sample.kwargs)
            forward_with_mathview = op(cloned1, *sample.args, **sample.kwargs)
            self.assertEqual(expected_forward, forward_with_mathview)

            # If the op has an inplace variant, and the input doesn't require broadcasting
            # and has the same dtype as output, verify that the inplace operation on a conjugated/negated
            # input produces correct output, and the output tensor has the conj/neg bit set to True
            if inplace_variant is not None and not sample.broadcasts_input:
                cloned2 = clone_and_perform_view(tensor, requires_grad=False)
                if (
                    isinstance(expected_forward, torch.Tensor)
                    and expected_forward.dtype is tensor.dtype
                ):
                    inplace_forward = inplace_variant(
                        cloned2, *sample.args, **sample.kwargs
                    )
                    self.assertTrue(is_bit_set(inplace_forward))
                    self.assertEqual(inplace_forward, expected_forward)

            # TODO: backward consistency only supported for single tensor outputs
            # TODO: backward consistency only checked on sample.input, not all
            #   tensor inputs
            # TODO: update to handle checking grads of all tensor inputs as
            #   derived from each tensor output
            if (
                isinstance(expected_forward, torch.Tensor)
                and expected_forward.requires_grad
            ):
                output_process_fn_grad = sample.output_process_fn_grad or (lambda x: x)
                expected_forward = output_process_fn_grad(expected_forward)
                forward_with_mathview = output_process_fn_grad(forward_with_mathview)

                tensor = (
                    sample.input
                    if isinstance(sample.input, torch.Tensor)
                    else sample.input[0]
                )
                expected_forward.sum().abs().backward(retain_graph=True)
                forward_with_mathview.sum().abs().backward(retain_graph=True)
                if tensor.grad is not None:
                    cloned1_tensor = (
                        cloned1 if isinstance(cloned1, torch.Tensor) else cloned1[0]
                    )
                    self.assertEqual(tensor.grad, cloned1_tensor.grad)

                    tensor.grad, cloned1_tensor.grad = None, None

                    # a repeat of the above test if output is not complex valued
                    if out_type(expected_forward):
                        grad = torch.randn_like(expected_forward)
                        expected_forward.backward(grad)
                        forward_with_mathview.backward(
                            math_op_view(math_op_physical(grad))
                        )

                        self.assertEqual(tensor.grad, cloned1_tensor.grad)

    @ops(ops_and_refs, allowed_dtypes=(torch.cfloat,))
    @skipIfTorchInductor("Inductor does not support complex dtype yet")
    def test_conj_view(self, device, dtype, op):
        if not op.test_conjugated_samples:
            self.skipTest("Operation doesn't support conjugated inputs.")
        math_op_physical = torch.conj_physical
        math_op_view = torch.conj
        _requires_grad = torch.cfloat in op.supported_backward_dtypes(
            torch.device(device).type
        )
        is_bit_set = torch.is_conj
        samples = op.sample_inputs(device, dtype, requires_grad=_requires_grad)
        self._test_math_view(
            device,
            dtype,
            op,
            samples,
            math_op_physical,
            math_op_view,
            is_bit_set,
            torch.is_complex,
        )

    @ops(ops_and_refs, allowed_dtypes=(torch.double,))
    @skipIfTorchInductor("Inductor does not support complex dtype yet")
    def test_neg_view(self, device, dtype, op):
        if not op.test_neg_view:
            self.skipTest("Operation not tested with tensors with negative bit.")
        math_op_physical = torch.neg
        math_op_view = torch._neg_view
        is_bit_set = torch.is_neg
        samples = op.sample_inputs(device, dtype, requires_grad=op.supports_autograd)
        self._test_math_view(
            device,
            dtype,
            op,
            samples,
            math_op_physical,
            math_op_view,
            is_bit_set,
            lambda x: True,
        )

    @ops(ops_and_refs, allowed_dtypes=(torch.cdouble,))
    @skipIfTorchInductor("Inductor does not support complex dtype yet")
    def test_neg_conj_view(self, device, dtype, op):
        if not op.test_neg_view:
            self.skipTest("Operation not tested with tensors with negative bit.")
        if not op.test_conjugated_samples:
            self.skipTest("Operation doesn't support conjugated inputs.")

        def math_op_physical(x):
            return -x.conj_physical()

        def math_op_view(x):
            return torch._neg_view(x).conj()

        def is_bit_set(x):
            return torch.is_neg(x) and torch.is_conj(x)

        _requires_grad = dtype in op.supported_backward_dtypes(
            torch.device(device).type
        )
        samples = op.sample_inputs(device, dtype, requires_grad=_requires_grad)
        # Only test one sample
        samples = itertools.islice(samples, 1)
        self._test_math_view(
            device,
            dtype,
            op,
            samples,
            math_op_physical,
            math_op_view,
            is_bit_set,
            torch.is_complex,
        )

# input strides and size may have been altered due to the result of an inplace op
def check_inplace_view(func, input, rs, input_size, input_strides):
    if func is None:
        return
    # TODO: extend this test to test ops with multiple outputs and ops like native_batch_norm(_legit).out
    # which mutate not necessarily the first input.
    if isinstance(rs, torch.Tensor) and rs is input:
        unequal_size = rs.size() != input_size
        unequal_strides = rs.stride() != input_strides
        # resize_ should probably have inplace_view tag. Not adding the tag since it
        # breaks some codegen logic
        if (unequal_size or unequal_strides):
            if isinstance(func, torch._ops.OpOverloadPacket):
                func = func.default
            # Reference: https://github.com/pytorch/pytorch/issues/78759
            if func is not torch.ops.aten.resize_.default:
                # TODO: use self.assertIn when we have separate tests for each tag
                assert torch.Tag.inplace_view in func.tags

# A mode that when enabled runs correctness checks to ensure
# that operators have expected tags based on their input and
# ouput tensor properties
class TestTagsMode(TorchDispatchMode):
    def __torch_dispatch__(self, func, types, args=(), kwargs=None):
        if isinstance(args[0], torch.Tensor):
            old_size = args[0].size()
            old_stride = args[0].stride()
            rs = func(*args, **kwargs)
            check_inplace_view(func, args[0], rs, old_size, old_stride)
        else:
            rs = func(*args, **kwargs)
        return rs

# Test to verify the correctness for tags in `tags.yaml`, also available for access through `torch.Tags`
class TestTags(TestCase):
    @onlyCPU
    @ops(ops_and_refs, dtypes=OpDTypes.any_one)
    def test_tags(self, device, dtype, op):
        samples = op.sample_inputs(device, dtype, requires_grad=False)
        for sample in samples:
            # TODO: Test tags for ops that return a list of tensors
            input = sample.input
            if isinstance(input, torch.Tensor):
                old_size = input.size()
                old_stride = input.stride()
                with TestTagsMode():
                    rs = op(input, *sample.args, **sample.kwargs)
                # TODO: add test for aliases: https://github.com/pytorch/pytorch/issues/78761
                aten_name = op.aten_name if op.aten_name is not None else op.name
                opoverloadpacket = getattr(torch.ops.aten, aten_name, None)
                check_inplace_view(opoverloadpacket, input, rs, old_size, old_stride)


class TestRefsOpsInfo(TestCase):

    import_paths = ["_refs", "_refs.special", "_refs.nn.functional", "_refs.fft", "_refs._conversions"]
    module_alls = [(path, import_module(f"torch.{path}").__all__) for path in import_paths]
    ref_ops_names = tuple(itertools.chain.from_iterable(
        [f"{path}.{op}" for op in module_all] for path, module_all in module_alls))
    ref_db_names = {ref_op.name for ref_op in python_ref_db}

    # TODO: References that do not have an entry in python_ref_db
    skip_ref_ops = {
        '_refs.alias',
        '_refs.bitwise_right_shift',
        '_refs.copy_to',
        '_refs.empty_permuted',
        '_refs.empty_strided',
        '_refs.equal',
        '_refs.full',
        '_refs.full_like',
        '_refs.to',
        '_refs.mvlgamma',
        '_refs.ones',
        '_refs.ones_like',
        '_refs.special.expit',
        '_refs.std_var',
        '_refs.swap_axes',
        '_refs.uniform',
        '_refs.scalar_tensor',
        '_refs.trunc_divide',
        '_refs.zero',
        '_refs.zeros',
        '_refs.zeros_like',
        '_refs.rfloordiv',
        '_refs.rtruediv',
        '_refs.rpow',
        # These should be tested with their out-of-place counterparts
        '_refs.index_add_',
        '_refs.index_copy_',
        '_refs.index_fill_',
        '_refs.native_group_norm',
    }

    not_in_decomp_table = {
        # duplicated in _decomp and _refs
        '_refs.nn.functional.group_norm',
        '_refs.nn.functional.mse_loss',
        '_refs.rsub',
        # duplicated as refs do not have decent support for advanced indexing
        '_refs.index_copy',
        '_refs.index_copy_',
        '_refs.index_add',
        '_refs.index_add_',
        # these are not aten ops?
        '_refs._conversions.bfloat16',
        '_refs._conversions.bool',
        '_refs._conversions.byte',
        '_refs._conversions.char',
        '_refs._conversions.double',
        '_refs._conversions.float',
        '_refs._conversions.half',
        '_refs._conversions.int',
        '_refs._conversions.long',
        '_refs._conversions.short',
        '_refs._conversions.chalf',
        '_refs._conversions.cfloat',
        '_refs._conversions.cdouble',
        '_refs.broadcast_shapes',
        '_refs.broadcast_tensors',
        '_refs.mvlgamma',
        '_refs.nn.functional.layer_norm',
        '_refs.nn.functional.tanhshrink',
        '_refs.nn.functional.triplet_margin_loss',
        '_refs.rfloordiv',
        '_refs.rtruediv',
        '_refs.rpow',
        # CompositeImplicitAutograd
        '_refs.allclose',
        '_refs.atleast_1d',
        '_refs.atleast_2d',
        '_refs.atleast_3d',
        '_refs.broadcast_to',
        '_refs.chunk',
        '_refs.column_stack',
        '_refs.contiguous',
        '_refs.dsplit',
        '_refs.dstack',
        '_refs.fill',
        '_refs.fill_',
        '_refs.flatten',
        '_refs.fliplr',
        '_refs.flipud',
        '_refs.float_power',
        '_refs.hsplit',
        '_refs.hstack',
        '_refs.isclose',
        '_refs.isfinite',
        '_refs.isreal',
        '_refs.istft',
        '_refs.log_softmax',
        '_refs.movedim',
        '_refs.narrow',
        '_refs.nn.functional.l1_loss',
        '_refs.nn.functional.smooth_l1_loss',
        '_refs.nn.functional.log_softmax',
        '_refs.nn.functional.poisson_nll_loss',
        '_refs.nn.functional.softmax',
        '_refs.nn.functional.softmin',
        '_refs.positive',
        '_refs.ravel',
        '_refs.reshape',
        '_refs.softmax',
        '_refs.special.expit',
        '_refs.special.log_softmax',
        '_refs.special.softmax',
        '_refs.square',
        '_refs.stft',
        '_refs.T',
        '_refs.tensor_split',
        '_refs.to',
        '_refs.true_divide',
        '_refs.trunc_divide',
        '_refs.vsplit',
        '_refs.vstack',
        '_refs.linalg.matrix_norm',
        '_refs.linalg.norm',
        '_refs.linalg.svd',
        '_refs.linalg.svdvals',
        '_refs.unflatten',
        '_refs.sum_to_size',
        # ref implementation missing kwargs
        '_refs.full_like',  # missing "layout"
        '_refs.round',  # missing "decimals"
        '_refs.scalar_tensor',  # missing "layout"
        # other
        '_refs.empty',  # intentional; direct empty is faster and has less guards
        '_refs.empty_permuted',  # intentional; direct empty is faster and has less guards
        '_refs.expand_as',
        '_refs.as_strided',  # _prims._as_strided_meta: "reduce() of empty sequence with no initial value"
        '_refs.copy_to',  # torch._C._jit_get_operation: No such operator aten::copy_to
        '_refs.equal',  # 'bool' object has no attribute 'dtype'
        '_refs.conj',  # Calls _prims.conj
        '_refs.real',
        '_refs.imag',
        '_refs.reshape_as',
        '_refs.view_as',
    }

    @parametrize("op", ref_ops_names)
    def test_refs_are_in_python_ref_db(self, op):
        inplace = op[-1] == "_"
        if op in self.skip_ref_ops:
            raise unittest.SkipTest(f"{op} does not have an entry in python_ref_db")
        elif inplace:
            self.assertNotIn(op, self.ref_db_names, msg=f"{op} is an in-place operation and should not have an OpInfo")
        else:
            # Intentionally don't use assertIn to avoid printing the
            # (very large) container
            self.assertTrue(op in self.ref_db_names, msg="{op} not in ref_db_names")

    @parametrize("op", ref_ops_names)
    def test_refs_are_in_decomp_table(self, op):
        path = op.split('.')
        module_path = '.'.join(path[:-1])
        op_name = path[-1]
        op_impl = getattr(import_module(f"torch.{module_path}"), op_name)

        if op in self.not_in_decomp_table:
            self.assertNotIn(op_impl, torch._decomp.decomposition_table.values(),
                             f"Unexpectedly found {op} in torch._decomp.decomposition_table.values()")
        else:
            self.assertIn(op_impl, torch._decomp.decomposition_table.values(),
                          f"Did not find {op} in torch._decomp.decomposition_table.values()")


fake_skips = (
    "aminmax",  # failing input
    "cov",  # aweights cannot be negtaive
    "istft",  # window overlap add min: 0
    "linalg.eigvals",  # The tensor has a non-zero number of elements, but its data is not allocated yet
    "linalg.eigvalsh",  # aten::linalg_eigvalsh.out' with arguments from the 'Meta' backend
    "linalg.matrix_power",  # Could not run 'aten::eye.m_out' with arguments from the 'Meta' backend
    # "linalg.pinv",  # Could not run 'aten::pinv.out' with arguments from the 'Meta' backen
    "linalg.matrix_rank.hermitian",  # Could not run 'aten::linalg_eigvalsh.out' with arguments from the 'Meta' backend
    "linalg.pinv.hermitian",  # tensor.mH is only supported on matrices or batches of matrices. Got 1-D tensor
    "linalg.solve",  # Could not run 'aten::linalg_solve' with arguments from the 'Meta' backend
    "linalg.tensorsolve",  # Could not run 'aten::linalg_solve' with arguments from the 'Meta'
    "lu_solve",  # MALLOC ERROR: debug
    "multinomial",  # Could not run 'aten::multinomial' with arguments from the 'Meta' backend
    "mvlgamma.mvlgamma_p_1",  # Could not run 'aten::_local_scalar_dense' with arguments from the 'Meta' backend
    "mvlgamma.mvlgamma_p_3",  # Could not run 'aten::_local_scalar_dense' with arguments from the 'Meta' backend
    "mvlgamma.mvlgamma_p_5",  # Could not run 'aten::_local_scalar_dense' with arguments from the 'Meta' backend
    "nanmean",  # logical_not() got an unexpected keyword argument 'out'
    "quantile",  # quantile() q values must be in the range [0, 1]
    "nanquantile",  # quantile() q values must be in the range [0, 1]
    "nn.functional.ctc_loss",  # The tensor has a non-zero number of elements, but its data is not allocated yet
    "nn.functional.embedding_bag",  # sometimes errors
    "nn.functional.nll_loss",  # sometimes errors
    "nn.functional.max_pool1d",  # The tensor has a non-zero number of elements
    "to_sparse",  # Could not run 'aten::_to_sparse' with arguments from the 'Meta' backend
    "tensor_split",  # The tensor has a non-zero number of elements, but its data is not allocated yet
    "repeat_interleave",  # cannot repeat_interleave a meta tensor without output_size
    "_segment_reduce.lengths",  # Could not run 'aten::segment_reduce' with arguments from the 'Meta' backend.
    "sparse.sampled.addmm",  # sparsity not supported
    # Can not infer total number of classes from meta. no way at present to throw DynamicOutputShapeException
    "nn.functional.one_hot",
    "narrow",  # Fails only for one overload with DataDependentOutputException (hence skip).
)

fake_autocast_device_skips = defaultdict(dict)

# TODO: investigate/fix
fake_autocast_device_skips["cpu"] = {"linalg.pinv"}


dynamic_output_op_tests = (
    "argwhere",
    "bincount",
    "combinations",
    "linalg.lstsq",
    "masked_select",
    "nonzero",
    "unique_consecutive",
    "unique",
    "linalg.lstsq.grad_oriented",
)

# some inputs invoke dynamic output shape operators, some do not
sometimes_dynamic_output_op_test = (
    "__getitem__",
    "index_select",
)

data_dependent_op_tests = (
    "equal",
    "corrcoef",
    "nn.functional.gaussian_nll_loss",
    "allclose",
)

aliasing_failures = (
    "histogramdd",
)

fake_backward_skips = {
    "linalg.cond",
    "linalg.matrix_norm",
    "linalg.norm",
    "linalg.svd",
    "linalg.svdvals",
    "pca_lowrank",
    "roll",
    "svd_lowrank",
    "sgn",
}

fake_backward_xfails = {skip(s) for s in fake_backward_skips} | {
    xfail("_segment_reduce", "lengths"),
    xfail("fft.ihfftn"),  # Mismatch in aten._conj_physical.default
    xfail("fft.ihfft2"),  # Mismatch in aten._conj_physical.default
    skip('nn.functional.ctc_loss'),
}

fake_autocast_backward_xfails = {
    skip("nn.functional.binary_cross_entropy"),
    skip("sparse.sampled_addmm"),
    skip("linalg.pinv"),
    skip("linalg.pinv", "hermitian"),
    skip("linalg.pinv", "singular"),
    skip('pinverse'),
}

class TestFakeTensor(TestCase):
    def _test_fake_helper(self, device, dtype, op, context):
        name = op.name
        if op.variant_test_name:
            name += "." + op.variant_test_name
        if name in fake_skips or "sparse" in name or "jiterator" in name:
            self.skipTest("Skip failing test")

        samples = op.sample_inputs(device, dtype, requires_grad=False)
        for sample in samples:
            try:
                mode = FakeTensorMode()

                def map_to_fake(e):
                    if isinstance(e, torch.Tensor):
                        return mode.from_tensor(e)
                    else:
                        return e

                input = tree_map(map_to_fake, sample.input)
                args = tree_map(map_to_fake, sample.args)
                kwargs = tree_map(map_to_fake, sample.kwargs)

                try:
                    with context():
                        res = op(sample.input, *sample.args, **sample.kwargs)
                except Exception as e:
                    continue

                with context():
                    with mode:
                        res_fake = op(input, *args, **kwargs)


                for fake_out, real_out in zip(
                    tree_flatten(res_fake)[0], tree_flatten(res)[0]
                ):
                    if not isinstance(fake_out, torch.Tensor):
                        self.assertTrue(not isinstance(real_out, torch.Tensor))
                        continue

                    self.assertTrue(isinstance(fake_out, FakeTensor))
                    # if you see a shape exception here, you may need to add
                    # a `dynamic_output_shape` tag to an operator

                    # prims/decomps must correctly model strides,
                    # see https://github.com/pytorch/pytorch/issues/78050#issuecomment-1253950325
                    prims.utils.compare_tensor_meta(fake_out, real_out, True)

                    if name not in aliasing_failures:
                        fake_aliasing = outputs_alias_inputs((input, args, kwargs), res_fake)
                        real_aliasing = outputs_alias_inputs((sample.input, sample, args, sample.kwargs), res)
                        self.assertEqual(fake_aliasing, real_aliasing)

                self.assertTrue(name not in dynamic_output_op_tests and name not in data_dependent_op_tests)

            except torch._subclasses.fake_tensor.UnsupportedFakeTensorException:
                pass
            except torch._subclasses.fake_tensor.UnsupportedOperatorException:
                pass
            except torch._subclasses.fake_tensor.DynamicOutputShapeException:
                self.assertTrue(name in dynamic_output_op_tests or name in sometimes_dynamic_output_op_test)
            except torch._subclasses.fake_tensor.DataDependentOutputException:
                self.assertTrue(name in data_dependent_op_tests)

    @ops(op_db, dtypes=OpDTypes.any_one)
    def test_pointwise_ops(self, device, dtype, op):
        name = op.name
        if op.variant_test_name:
            name += "." + op.variant_test_name
        if name in fake_skips or "sparse" in name or "jiterator" in name:
            self.skipTest("Skip failing test")

        test_self = self

        class TestPointwiseMode(TorchDispatchMode):
            def __torch_dispatch__(self, func, types, args=(), kwargs=None):
                kwargs = kwargs or {}

                out = func(*args, **kwargs)

                if torch.Tag.pointwise in func.tags:
                    shapes = []
                    for inp in tree_flatten((args, kwargs)):
                        if isinstance(inp, torch.Tensor):
                            shapes.append(inp.shape)

                    out_shape = torch._refs._broadcast_shapes(*shapes)

                    for out_elem in tree_flatten(out):
                        if isinstance(out_elem, torch.Tensor):
                            test_self.assertEqual(out_elem.shape, out_shape)

                return out

        samples = op.sample_inputs(device, dtype, requires_grad=False)
        for sample in samples:
            mode = FakeTensorMode()

            def map_to_fake(e):
                if isinstance(e, torch.Tensor):
                    return mode.from_tensor(e)
                else:
                    return e

            input = tree_map(map_to_fake, sample.input)
            args = tree_map(map_to_fake, sample.args)
            kwargs = tree_map(map_to_fake, sample.kwargs)

            try:
                op(input, *args, **kwargs)
            except Exception as e:
                continue

            with TestPointwiseMode():
                with mode:
                    op(input, *args, **kwargs)

    @ops(op_db, dtypes=OpDTypes.any_one)
    def test_fake(self, device, dtype, op):
        self._test_fake_helper(device, dtype, op, contextlib.nullcontext)

    @ops(op_db, dtypes=OpDTypes.any_one)
    def test_fake_autocast(self, device, dtype, op):
        if op.name in fake_autocast_device_skips[device]:
            self.skipTest("Skip failing test")
        context = torch.cuda.amp.autocast if device == "cuda" else torch.cpu.amp.autocast
        self._test_fake_helper(device, dtype, op, context)

    def _test_fake_crossref_helper(self, device, dtype, op, context):
        samples = op.sample_inputs(device, dtype, requires_grad=True)

        for iter, sample in enumerate(samples):
            args = [sample.input] + list(sample.args)
            kwargs = sample.kwargs

            # skip these to speed up tests
            common_skip_ops = (
                aten.detach.default,
                aten.empty_strided.default,
                aten.copy_.default,
                aten.is_same_size.default,
            )

            # TODO: enable check_aliasing, batch norm fails
            try:
                with torch._subclasses.CrossRefFakeMode(ignore_op_fn=lambda fn: fn in common_skip_ops, check_aliasing=True):
                    with warnings.catch_warnings(), context(), torch.autograd.set_multithreading_enabled(False):
                        composite_compliance.compute_expected_grads(
                            op.get_op(), args, kwargs,
                            sample.output_process_fn_grad,
                            op.gradcheck_wrapper)
            except torch._subclasses.fake_tensor.UnsupportedOperatorException:
                pass

    @onlyCUDA
    @ops([op for op in op_db if op.supports_autograd], allowed_dtypes=(torch.float,))
    @skipOps('TestFakeTensor', 'test_fake_crossref_backward_no_amp', fake_backward_xfails)
    def test_fake_crossref_backward_no_amp(self, device, dtype, op):
        self._test_fake_crossref_helper(device, dtype, op, contextlib.nullcontext)

    @onlyCUDA
    @ops([op for op in op_db if op.supports_autograd], allowed_dtypes=(torch.float,))
    @skipOps('TestFakeTensor', 'test_fake_crossref_backward_amp', fake_backward_xfails | fake_autocast_backward_xfails)
    def test_fake_crossref_backward_amp(self, device, dtype, op):
        self._test_fake_crossref_helper(device, dtype, op, torch.cuda.amp.autocast)


instantiate_device_type_tests(TestCommon, globals())
instantiate_device_type_tests(TestCompositeCompliance, globals())
instantiate_device_type_tests(TestMathBits, globals())
instantiate_device_type_tests(TestRefsOpsInfo, globals(), only_for="cpu")
instantiate_device_type_tests(TestFakeTensor, globals())
instantiate_device_type_tests(TestTags, globals())

if __name__ == "__main__":
    run_tests()<|MERGE_RESOLUTION|>--- conflicted
+++ resolved
@@ -455,11 +455,7 @@
         # Reports numerical accuracy discrepancies
         if ex is not None:
             msg = "Test passed because the reference was more accurate than the torch operator."
-<<<<<<< HEAD
-            warnings.warn(msg, stacklevel=2)
-=======
-            warnings.warn(msg, stacklevel=TO_BE_DETERMINED)
->>>>>>> fff02e67
+            warnings.warn(msg, stacklevel=1)
 
     # Tests that experimental Python References perform the same computation
     # as the operators they reference, when operator calls in the torch
