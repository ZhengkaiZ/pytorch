import heapq
import json
import math
import os
import subprocess
from collections import defaultdict
from pathlib import Path

from typing import Callable, cast, Dict, List, NamedTuple, Optional, Set, Tuple
from warnings import warn

from tools.shared.logging_utils import duration_to_str, pluralize
from tools.stats.export_test_times import TEST_FILE_RATINGS_FILE

from tools.stats.import_test_stats import get_disabled_tests, get_slow_tests
from tools.stats.upload_stats_lib import emit_metric

REPO_ROOT = Path(__file__).resolve().parent.parent.parent

IS_MEM_LEAK_CHECK = os.getenv("PYTORCH_TEST_CUDA_MEM_LEAK_CHECK", "0") == "1"

# NUM_PROCS_FOR_SHARDING_CALC must remain consistent across all shards of a job
# to ensure that sharding is consistent, NUM_PROCS is the actual number of procs
# used to run tests.  If they are not equal, the only consequence should be
# unequal shards.
IS_ROCM = os.path.exists("/opt/rocm")
NUM_PROCS = 1 if IS_MEM_LEAK_CHECK else 2
NUM_PROCS_FOR_SHARDING_CALC = NUM_PROCS if not IS_ROCM or IS_MEM_LEAK_CHECK else 2
THRESHOLD = 60 * 10  # 10 minutes

# See Note [ROCm parallel CI testing]
# Special logic for ROCm GHA runners to query number of GPUs available.
# torch.version.hip was not available to check if this was a ROCm self-hosted runner.
# Must check for ROCm runner in another way. We look for /opt/rocm directory.
if IS_ROCM and not IS_MEM_LEAK_CHECK:
    try:
        # This is the same logic used in GHA health check, see .github/templates/common.yml.j2
        lines = (
            subprocess.check_output(["rocminfo"], encoding="ascii").strip().split("\n")
        )
        count = 0
        for line in lines:
            if " gfx" in line:
                count += 1
        assert count > 0  # there must be at least 1 GPU
        # Limiting to 8 GPUs(PROCS)
        NUM_PROCS = 8 if count > 8 else count
    except subprocess.CalledProcessError as e:
        # The safe default for ROCm GHA runners is to run tests serially.
        NUM_PROCS = 1


class ShardedTest(NamedTuple):
    name: str
    shard: int
    num_shards: int
    time: Optional[float]  # In seconds

    def __str__(self) -> str:
        return f"{self.name} {self.shard}/{self.num_shards}"

    def get_time(self) -> float:
        return self.time or 0


class ShardJob:
    def __init__(self) -> None:
        self.serial: List[ShardedTest] = []
        self.parallel: List[ShardedTest] = []

    def get_total_time(self) -> float:
        procs = [0.0 for _ in range(NUM_PROCS_FOR_SHARDING_CALC)]
        for test in self.parallel:
            min_index = procs.index(min(procs))
            procs[min_index] += test.get_time()
        time = max(procs) + sum(test.get_time() for test in self.serial)
        return time

    def convert_to_tuple(self) -> Tuple[float, List[ShardedTest]]:
        return (self.get_total_time(), self.serial + self.parallel)


def get_with_pytest_shard(
    tests: List[str], test_file_times: Dict[str, float]
) -> List[ShardedTest]:
    sharded_tests: List[ShardedTest] = []
    for test in tests:
        duration = test_file_times.get(test, None)
        if duration and duration > THRESHOLD:
            num_shards = math.ceil(duration / THRESHOLD)
            for i in range(num_shards):
                sharded_tests.append(
                    ShardedTest(test, i + 1, num_shards, duration / num_shards)
                )
        else:
            sharded_tests.append(ShardedTest(test, 1, 1, duration))
    return sharded_tests


def calculate_shards(
    num_shards: int,
    tests: List[str],
    test_file_times: Dict[str, float],
    must_serial: Optional[Callable[[str], bool]] = None,
    sort_by_time: bool = True,
) -> List[Tuple[float, List[ShardedTest]]]:
    must_serial = must_serial or (lambda x: True)

    known_tests = tests
    unknown_tests = []

    if sort_by_time:
        known_tests = [x for x in tests if x in test_file_times]
        unknown_tests = [x for x in tests if x not in known_tests]

    known_tests = get_with_pytest_shard(known_tests, test_file_times)

    if sort_by_time:
        known_tests = sorted(known_tests, key=lambda j: j.get_time(), reverse=True)

    sharded_jobs: List[ShardJob] = [ShardJob() for _ in range(num_shards)]
    for test in known_tests:
        if must_serial(test.name):
            min_sharded_job = min(sharded_jobs, key=lambda j: j.get_total_time())
            min_sharded_job.serial.append(test)
        else:
            min_sharded_job = min(sharded_jobs, key=lambda j: j.get_total_time())
            min_sharded_job.parallel.append(test)

    # Round robin the unknown jobs starting with the smallest shard
    index = min(range(num_shards), key=lambda i: sharded_jobs[i].get_total_time())
    for unknown_test in unknown_tests:
        sharded_jobs[index].serial.append(ShardedTest(unknown_test, 1, 1, None))
        index = (index + 1) % num_shards
    return [job.convert_to_tuple() for job in sharded_jobs]


def _query_changed_files() -> List[str]:
    default_branch = f"origin/{os.environ.get('GIT_DEFAULT_BRANCH', 'main')}"
    merge_base = (
        subprocess.check_output(["git", "merge-base", default_branch, "HEAD"])
        .decode()
        .strip()
    )

    head = subprocess.check_output(["git", "rev-parse", "HEAD"]).decode().strip()

    base_commit = merge_base
    if base_commit == head:
        # We are on the default branch, so check for changes since the last commit
        base_commit = "HEAD^"

    proc = subprocess.run(
        ["git", "diff", "--name-only", base_commit, "HEAD"], capture_output=True
    )

    if proc.returncode != 0:
        raise RuntimeError("Unable to get changed files")

    lines = proc.stdout.decode().strip().split("\n")
    lines = [line.strip() for line in lines]
    return lines


def _get_previously_failing_tests() -> Set[str]:
    PYTEST_FAILED_TESTS_CACHE_FILE_PATH = Path(".pytest_cache/v/cache/lastfailed")

    if not PYTEST_FAILED_TESTS_CACHE_FILE_PATH.exists():
        warn(
            f"No pytorch cache found at {PYTEST_FAILED_TESTS_CACHE_FILE_PATH.absolute()}",
<<<<<<< HEAD
            stacklevel=2,
=======
            stacklevel=TO_BE_DETERMINED,
>>>>>>> fff02e67
        )
        return set()

    with open(PYTEST_FAILED_TESTS_CACHE_FILE_PATH) as f:
        last_failed_tests = json.load(f)

    prioritized_tests = _parse_prev_failing_test_files(last_failed_tests)
    return _python_test_file_to_test_name(prioritized_tests)


def _parse_prev_failing_test_files(last_failed_tests: Dict[str, bool]) -> Set[str]:
    prioritized_tests = set()

    # The keys are formatted as "test_file.py::test_class::test_method[params]"
    # We just need the test_file part
    for test in last_failed_tests:
        parts = test.split("::")
        if len(parts) > 1:
            test_file = parts[0]
            prioritized_tests.add(test_file)

    return prioritized_tests


def _get_modified_tests() -> Set[str]:
    try:
        changed_files = _query_changed_files()
    except Exception as e:
<<<<<<< HEAD
        warn(f"Can't query changed test files due to {e}", stacklevel=2)
=======
        warn(f"Can't query changed test files due to {e}", stacklevel=TO_BE_DETERMINED)
>>>>>>> fff02e67
        # If unable to get changed files from git, quit without doing any sorting
        return set()

    return _python_test_file_to_test_name(set(changed_files))


def _python_test_file_to_test_name(tests: Set[str]) -> Set[str]:
    prefix = f"test{os.path.sep}"
    valid_tests = {f for f in tests if f.startswith(prefix) and f.endswith(".py")}
    valid_tests = {f[len(prefix) : -len(".py")] for f in valid_tests}

    return valid_tests


class PoolTimes:
    def __init__(self, num_procs: int) -> None:
        self.pool_times = [0.0 for _ in range(num_procs)]
        self.serial_times = 0.0

    def next_test_start_time(self, serial: bool) -> float:
        if serial:
            # Serial tests are run after all parallel tests complete
            return max(self.pool_times) + self.serial_times

        return self.pool_times[0]

    def schedule_test(self, test: ShardedTest, serial: bool) -> None:
        if serial:
            self.serial_times += test.get_time()
        else:
            # pool_times[0] is always the thread with the least amount of time scheduled
            heapq.heappushpop(self.pool_times, self.pool_times[0] + test.get_time())


def log_time_savings(
    selected_tests: List[ShardedTest],
    prioritized_tests: List[ShardedTest],
    is_serial_test_fn: Callable[[str], bool],
    num_procs: int = NUM_PROCS,  # make this customizable for testing
) -> float:
    # The tests will be run in [num_procs] parallel threads, so we assume each test
    # is allocated to the thread that'll free up first.
    # This isn't an exact match (since other factors could change which thread
    # pool a test gets scheduled on) but it's a good approximation.

    # Simulates the scheduled tests on each thread pool
    default_pool = PoolTimes(num_procs)  # originally scheduled run
    prioritized_pool = PoolTimes(num_procs)  # run for prioritized tests
    max_time_savings_sec = 0.0

    # It's easier to look up prioritized tests by name
    prioritized_test_names = {test.name for test in prioritized_tests}

    for test in selected_tests:
        serial = is_serial_test_fn(test.name)
        if test.name in prioritized_test_names:
            # Successive tests will always have a greater time savings
            max_time_savings_sec = default_pool.next_test_start_time(
                serial
            ) - prioritized_pool.next_test_start_time(serial)

            # "schedule" this test on the prioritized pool to get time savings for future prioritized tests
            prioritized_pool.schedule_test(test, serial)

        # always schedule on the default pool to know what the unprioritized timeline would've looked like
        default_pool.schedule_test(test, serial)

    print(
        f"Prioritized tests will run about {duration_to_str(max_time_savings_sec)} sooner than they would've otherwise"
    )

    emit_metric(
        "test_reordering_time_savings",
        {
            "time_savings_sec": max_time_savings_sec,
        },
    )

    # Return value used by tests
    return max_time_savings_sec


def _get_file_rating_tests() -> List[str]:
    path = REPO_ROOT / TEST_FILE_RATINGS_FILE
    if not os.path.exists(path):
        print(f"could not find path {path}")
        return []
    with open(path) as f:
        test_file_ratings = cast(Dict[str, Dict[str, float]], json.load(f))
    try:
        changed_files = _query_changed_files()
    except Exception as e:
        warn(f"Can't query changed test files due to {e}")
        return []
    ratings: Dict[str, float] = defaultdict(float)
    for file in changed_files:
        for test_file, score in test_file_ratings.get(file, {}).items():
            ratings[test_file] += score
    prioritize = sorted(ratings, key=lambda x: ratings[x])
    return prioritize


def get_reordered_tests(
    tests: List[str],
) -> Tuple[List[str], List[str]]:
    """
    Get the reordered test filename list based on github PR history or git changed file.
    We prioritize running test files that were changed.
    """
    prioritized_tests: List[str] = []

    def add_tests(tests_to_add: List[str], test_group_description: str) -> None:
        if not tests_to_add:
            return

        print(f"{test_group_description}:")
        for test in tests_to_add:
            if test in tests:
                print(f"  {test}")
                if test not in prioritized_tests:
                    prioritized_tests.append(test)

    add_tests(
        sorted(_get_previously_failing_tests()),
        "If run, these tests will prioritized because they previously failed",
    )

    add_tests(
        sorted(_get_modified_tests()),
        "If run, these tests will be prioritized because they were modified",
    )

    add_tests(
        _get_file_rating_tests(),
        "If run, these tests will be preioritized for an experiment in TD",
    )

    prioritized_tests = [x for x in prioritized_tests if x in tests]
    the_rest = [x for x in tests if x not in prioritized_tests]

    if prioritized_tests:
        test_cnt_str = pluralize(len(tests), "test")
        print(
            f"Reordering tests: Prioritizing {len(prioritized_tests)} of {test_cnt_str}"
        )

    emit_metric(
        "test_reordering_prioritized_tests",
        {
            "prioritized_test_cnt": len(prioritized_tests),
            "total_test_cnt": len(tests),
            "prioritized_tests": prioritized_tests,
            "remaining_tests": the_rest,
        },
    )

    return (prioritized_tests, the_rest)


def get_test_case_configs(dirpath: str) -> None:
    get_slow_tests(dirpath=dirpath)
    get_disabled_tests(dirpath=dirpath)<|MERGE_RESOLUTION|>--- conflicted
+++ resolved
@@ -168,11 +168,7 @@
     if not PYTEST_FAILED_TESTS_CACHE_FILE_PATH.exists():
         warn(
             f"No pytorch cache found at {PYTEST_FAILED_TESTS_CACHE_FILE_PATH.absolute()}",
-<<<<<<< HEAD
-            stacklevel=2,
-=======
-            stacklevel=TO_BE_DETERMINED,
->>>>>>> fff02e67
+            stacklevel=1,
         )
         return set()
 
@@ -201,11 +197,7 @@
     try:
         changed_files = _query_changed_files()
     except Exception as e:
-<<<<<<< HEAD
-        warn(f"Can't query changed test files due to {e}", stacklevel=2)
-=======
-        warn(f"Can't query changed test files due to {e}", stacklevel=TO_BE_DETERMINED)
->>>>>>> fff02e67
+        warn(f"Can't query changed test files due to {e}", stacklevel=1)
         # If unable to get changed files from git, quit without doing any sorting
         return set()
 
