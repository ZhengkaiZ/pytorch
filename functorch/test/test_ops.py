# Owner(s): ["module: functorch"]

# Copyright (c) Facebook, Inc. and its affiliates.
# All rights reserved.
#
# This source code is licensed under the BSD-style license found in the
# LICENSE file in the root directory of this source tree.

import itertools
import unittest

from torch.testing._internal.common_utils import TestCase, run_tests, is_iterable_of_tensors, IS_ARM64
import torch
from torch import Tensor
import functools
from torch.testing._internal.common_device_type import instantiate_device_type_tests
from torch.testing._internal.common_device_type import ops
from torch.testing._internal.common_device_type import \
    toleranceOverride, tol
from functorch_additional_op_db import additional_op_db
from torch.testing._internal.common_methods_invocations import op_db
from common_utils import (
    get_fallback_and_vmap_exhaustive,
    get_exhaustive_batched_inputs,
    get_exhaustive_batched_inputs_batch_norm_is_training,
    decorate,
    xfail,
    skip,
    skipOps,
    tol1,
    tol2,
    opsToleranceOverride,
    check_vmap_fallback,
    is_batch_norm_training,
    is_valid_inplace_sample_input,
    loop2,
)

from torch.testing._internal.opinfo.core import SampleInput
from torch.utils._pytree import tree_flatten, tree_unflatten, tree_map
from functorch import grad, vjp, vmap, jacrev, jacfwd
import torch.autograd.forward_ad as fwAD
from functorch._src.eager_transforms import _as_tuple, jvp
aten = torch.ops.aten


# Version of autograd.grad with some differences:
#   - pytree inputs is allowed (but leaves of the pytree have to all
#     be tensors)
#   - if an input is not used as part of derivatives, we will return a
#     zero-filled tensor for the result
def _autograd_grad(
    outputs, inputs, grad_outputs=None, retain_graph=False, create_graph=True
):
    inputs, inputs_spec = tree_flatten(inputs)
    diff_inputs = tuple(inp for inp in inputs if inp.requires_grad)
    if grad_outputs is None:
        diff_outputs = tuple(out for out in outputs if out.requires_grad)
    else:
        diff_grad_outputs = [
            (out, go) for out, go in zip(outputs, grad_outputs) if out.requires_grad
        ]
        if len(diff_grad_outputs) == 0:
            diff_outputs, grad_outputs = (), ()
        else:
            diff_outputs, grad_outputs = zip(*diff_grad_outputs)
    grad_inputs = torch.autograd.grad(
        diff_outputs,
        diff_inputs,
        grad_outputs,
        retain_graph=retain_graph,
        create_graph=create_graph,
        allow_unused=True,
    )
    result = []
    grad_inputs_iter = iter(grad_inputs)
    for inp in inputs:
        if inp.requires_grad:
            grad_input = next(grad_inputs_iter)
            if grad_input is None:
                result.append(torch.zeros_like(inp))
            else:
                result.append(grad_input)
        else:
            result.append(torch.zeros_like(inp))
    return tree_unflatten(result, inputs_spec)


def diff_arg(arg, requires_grad=True):
    def is_differentiable_arg(arg):
        if requires_grad:
            return arg.requires_grad
        else:
            return arg.is_floating_point() or arg.is_complex()
    if is_iterable_of_tensors(arg):
        if all([is_differentiable_arg(a) for a in arg]):
            return True
        if all([not is_differentiable_arg(a) for a in arg]):
            return False
        raise RuntimeError("NYI: The test runner can't handle this")
    return isinstance(arg, Tensor) and is_differentiable_arg(arg)


# Given f, returns an f' such that:
# - f' takes only positional arguments
# - All arguments to f' are floating-point Tensors
# - All outputs of f' are floating-point Tensors
def normalize_op_input_output2(f, args, kwargs, output_process_fn_grad=None, requires_grad=True):
    flat_args, args_spec = tree_flatten(args)
    diff_argnums = tuple(i for i, arg in enumerate(flat_args) if diff_arg(arg, requires_grad=requires_grad))
    assert len(diff_argnums) > 0
    primals = tuple(flat_args[i] for i in diff_argnums)

    @functools.wraps(f)
    def wrapped(*primals):
        _args = list(flat_args)
        for num, arg in zip(diff_argnums, primals):
            _args[num] = arg
        _args = tree_unflatten(_args, args_spec)
        result = f(*_args, **kwargs)
        if output_process_fn_grad is not None:
            result = output_process_fn_grad(result)
        if isinstance(result, tuple):
            result = tuple(r for r in result if torch.is_floating_point(r))
            assert len(result) > 0
        return result
    return wrapped, primals


# TODO: consolidate with normalize_op_input_output2
def normalize_op_input_output3(f, args, kwargs, sample_args, output_process_fn_grad=None):
    flat_args, args_spec = tree_flatten(args)
    flat_sample_args, _ = tree_flatten(sample_args)
    diff_argnums = tuple(i for i, (arg, sample) in enumerate(zip(flat_args, flat_sample_args))
                         if diff_arg(sample, requires_grad=True))
    assert len(diff_argnums) > 0
    primals = tuple(flat_args[i] for i in diff_argnums)

    @functools.wraps(f)
    def wrapped(*primals):
        _args = list(flat_args)
        for num, arg in zip(diff_argnums, primals):
            _args[num] = arg
        _args = tree_unflatten(_args, args_spec)
        result = f(*_args, **kwargs)
        if output_process_fn_grad is not None:
            result = output_process_fn_grad(result)
        if isinstance(result, tuple):
            result = tuple(r for r in result if torch.is_floating_point(r))
            assert len(result) > 0
        return result
    return wrapped, primals


def normalize_op_input_output(f, sample, requires_grad=True):
    args = tuple([sample.input] + list(sample.args))
    return normalize_op_input_output2(
        f, args, sample.kwargs, sample.output_process_fn_grad, requires_grad=requires_grad
    )


def ref_vjp(f, *primals):
    result = f(*primals)

    def wrapped(cotangents):
        return _autograd_grad(_as_tuple(result), primals, _as_tuple(cotangents))

    return result, wrapped


def simulate_jvp(f, primals, tangents):
    primals_out, tangents_out = torch.autograd.functional.jvp(f, primals, tangents)
    return primals_out, tangents_out


def ref_jvp(f, primals, tangents):
    with fwAD.dual_level():
        duals = tuple(fwAD.make_dual(p, t) for p, t in zip(primals, tangents))
        result_duals = f(*duals)
        result_duals, spec = tree_flatten(result_duals)
        primals_out, tangents_out = zip(*(fwAD.unpack_dual(d) for d in result_duals))
        return tree_unflatten(primals_out, spec), tree_unflatten(tangents_out, spec)


def get_sample_cotangents(f, sample):
    fn, primals = normalize_op_input_output(f, sample)
    output = fn(*primals)
    return tree_map(torch.randn_like, output)


# returns a new function g(*args, *cotangents)
# that computes vjps and (*args, cotangents)
def get_vjp_fn_and_args_with_cotangents(f, sample, cotangents):
    args = tuple([sample.input] + list(sample.args))
    kwargs = sample.kwargs
    flat_args, args_spec = tree_flatten(args)
    flat_cotangents, cotangents_spec = tree_flatten(cotangents)

    @functools.wraps(f)
    def wrapped(*args):
        assert len(args) == len(flat_args) + len(flat_cotangents)
        actual_args = args[:len(flat_args)]
        cotangents = args[len(flat_args):]
        actual_args = tree_unflatten(actual_args, args_spec)
        cotangents = tree_unflatten(cotangents, cotangents_spec)

        fn, primals = normalize_op_input_output3(f, actual_args, kwargs,
                                                 flat_args,
                                                 sample.output_process_fn_grad)
        _, vjp_fn = vjp(fn, *primals)
        return vjp_fn(cotangents)

    return wrapped, tuple(flat_args + flat_cotangents)


# Returns a new function g(*args, *cotangents) that computes vjps and
# sample (*args, *cotangents)
def get_vjpfull_variant(f, sample):
    fn, primals = normalize_op_input_output(f, sample)
    result = fn(*primals)
    cotangents = _as_tuple(
        tree_map(lambda x: torch.randn_like(x, requires_grad=True), result))
    num_primals = len(primals)
    args = (*primals, *cotangents)

    @functools.wraps(f)
    def wrapped(*args):
        primals = args[:num_primals]
        cotangents = args[num_primals:]
        result, vjp_fn = vjp(fn, *primals)
        if isinstance(result, torch.Tensor):
            assert len(cotangents) == 1
            cotangents = cotangents[0]
        return vjp_fn(cotangents)

    return wrapped, args


def get_jvp_variant(f, sample):
    # We want this higher-order variant of jvp, so that it can
    # be used to wrap vmap
    fn, primals = normalize_op_input_output(f, sample, requires_grad=False)
    tangents = _as_tuple(
        tree_map(lambda x: torch.randn_like(x), primals))

    @functools.wraps(f)
    def wrapped(*args):
        tangents = args
        primals_out, tangents_out = jvp(fn, primals, tangents)

        if isinstance(primals_out, torch.Tensor):
            return (primals_out, tangents_out)
        else:
            flat_primals_out, _ = tree_flatten(primals_out)
            flat_tangents_out, _ = tree_flatten(tangents_out)
            return tuple(flat_primals_out + flat_tangents_out)

    return wrapped, tangents


def get_jvp_variant_primals_tangents(f, sample):
    # We want this higher-order variant of jvp, so that it can
    # be used to wrap vmap
    fn, primals = normalize_op_input_output(f, sample, requires_grad=False)
    tangents = _as_tuple(
        tree_map(lambda x: torch.randn_like(x), primals))

    @functools.wraps(f)
    def wrapped(*args):
        primals_in = args[:len(primals)]
        tangents_in = args[len(primals):]
        primals_out, tangents_out = jvp(fn, primals_in, tangents_in)

        if isinstance(primals_out, torch.Tensor):
            return (primals_out, tangents_out)
        else:
            flat_primals_out, _ = tree_flatten(primals_out)
            flat_tangents_out, _ = tree_flatten(tangents_out)
            return tuple(flat_primals_out + flat_tangents_out)

    return wrapped, primals + tangents


def is_inplace(op, variant):
    if hasattr(variant, "__wrapped__"):
        return variant.__wrapped__ is op.get_inplace()
    return variant is op.get_inplace()


vjp_fail = {
    xfail('tensor_split'),  # data_ptr composite compliance
}


class TestOperators(TestCase):
    @ops(op_db + additional_op_db, allowed_dtypes=(torch.float,))
    @skipOps('TestOperators', 'test_grad', vjp_fail.union({
        xfail('linalg.eig'),  # diagonal_scatter does not support complex
        xfail('chalf', '', device_type='cpu'),  # RuntimeError: "sum_cpu" not implemented for 'ComplexHalf'
        skip('as_strided_scatter', ''),  # silent incorrectness; seems flaky
        xfail('sparse.sampled_addmm', ''),  # RuntimeError: Sparse CSR tensors do not have strides
        xfail('to_sparse', ''),  # Could not run 'aten::sum.dim_IntList'
    }))
    @opsToleranceOverride('TestOperators', 'test_grad', (
        tol1('nn.functional.binary_cross_entropy_with_logits',
             {torch.float32: tol(atol=1e-04, rtol=1e-04)}),
        tol1('masked.cumprod',
             {torch.float32: tol(atol=1e-05, rtol=1e-05)}),
    ))
    def test_grad(self, device, dtype, op):
        if op.name in vjp_fail:
            self.skipTest("Skipped; Expected failures")
            return

        if not op.supports_autograd:
            self.skipTest("Skipped! Autograd not supported.")
            return

        samples = op.sample_inputs(device, dtype, requires_grad=True)

        if is_inplace(op, op.get_op()):
            self.skipTest("Skipped for redundancy. test_vjp handles in-place testing.")
            return

        for sample in samples:
            args = [sample.input] + list(sample.args)
            kwargs = sample.kwargs

            diff_argnums = tuple(i for i, arg in enumerate(args) if diff_arg(arg))
            assert len(diff_argnums) > 0
            diff_args = tuple(args[i] for i in diff_argnums)

            def wrapped_fn(*args, **kwargs):
                result = op(*args, **kwargs)
                if sample.output_process_fn_grad is not None:
                    result = sample.output_process_fn_grad(result)

                # Reduce into single value for grad
                if isinstance(result, torch.Tensor):
                    return result.sum()
                result = sum([res.sum() for res in result])
                return result

            result = grad(wrapped_fn, diff_argnums)(*args, **kwargs)
            expected = _autograd_grad(_as_tuple(wrapped_fn(*args, **kwargs)), diff_args)

            self.assertEqual(result, expected)

    @ops(op_db + additional_op_db, allowed_dtypes=(torch.float,))
    @skipOps('TestOperators', 'test_jvp', set({
        # Composite ops that do bad things. Need to be fixed in PyTorch core.
        # RuntimeError: Cannot access data pointer of Tensor that doesn't have storage
        xfail('tensor_split'),

        # BUG: silent incorrectness: runs and produces numerical differences
        skip('nn.functional.max_unpool1d'),  # fails everywhere except on mac
        skip('nn.functional.max_unpool2d'),  # fails everywhere except on windows
        skip('nn.functional.max_unpool3d'),  # fails everywhere except on mac

        xfail('nn.functional.rrelu')  # in-place test errors out with no formula implemented
    }))
    @opsToleranceOverride('TestOperators', 'test_jvp', (
        tol1('nn.functional.conv_transpose3d',
             {torch.float32: tol(atol=1e-04, rtol=1.3e-06)}, device_type='cuda'),
        tol1('nn.functional.binary_cross_entropy_with_logits',
             {torch.float32: tol(atol=4e-04, rtol=4e-04)}),
        tol1('nn.functional.batch_norm',
             {torch.float32: tol(atol=4e-05, rtol=5e-05)}),
    ))
    def test_jvp(self, device, dtype, op):
        # TODO: get rid of vjp_decomp when we add decomposition support to
        # PyTorch's forward-mode ad. Currently the decomposition support only
        # works for functorch.jvp
        VJP_DECOMP = {
            'nn.functional.logsigmoid',
        }
        if op.name in VJP_DECOMP:
            fixme_ref_jvp_local = simulate_jvp
        else:
            fixme_ref_jvp_local = ref_jvp

        if not op.supports_forward_ad and op.name not in VJP_DECOMP:
            self.skipTest("Skipped! Forward AD not supported.")
            return

        samples = op.sample_inputs(device, dtype, requires_grad=True)

        outplace_variant = op if not is_inplace(op, op.get_op()) else None
        inplace_variant = op.inplace_variant if op.supports_inplace_autograd else None

        for sample in samples:
            args = (sample.input,) + sample.args
            kwargs = sample.kwargs
            if outplace_variant:
                self.jvp_opinfo_test(outplace_variant, args, kwargs,
                                     sample.output_process_fn_grad,
                                     clone_inputs=False,
                                     fixme_ref_jvp_local=fixme_ref_jvp_local)
            if is_valid_inplace_sample_input(sample, op, inplace_variant):
                self.jvp_opinfo_test(inplace_variant, args, kwargs,
                                     sample.output_process_fn_grad,
                                     clone_inputs=True,
                                     fixme_ref_jvp_local=fixme_ref_jvp_local)

    def jvp_opinfo_test(self, fn, args, kwargs, output_process_fn,
                        clone_inputs, fixme_ref_jvp_local):
        # NB: we used requires_grad=True to determine where the primals are,
        # but don't need that information otherwise
        fn, primals = normalize_op_input_output2(
            fn, args, kwargs, output_process_fn, requires_grad=True)
        orig_primals = tree_map(lambda x: x.detach(), primals)
        orig_tangents = tree_map(lambda x: torch.randn_like(x), primals)

        def maybe_clone_inputs():
            if clone_inputs:
                primals = tree_map(torch.clone, orig_primals)
                tangents = tree_map(torch.clone, orig_tangents)
                return primals, tangents
            return orig_primals, orig_tangents

        primals, tangents = maybe_clone_inputs()
        expected_primal_outs, expected_tangent_outs = \
            fixme_ref_jvp_local(fn, primals, tangents)

        primals, tangents = maybe_clone_inputs()
        primal_outs, tangent_outs = jvp(fn, primals, tangents)

        self.assertEqual(primal_outs, expected_primal_outs)
        self.assertEqual(tangent_outs, expected_tangent_outs)

    @ops(op_db + additional_op_db, allowed_dtypes=(torch.float,))
    @skipOps('TestOperators', 'test_vjp', vjp_fail.union({
        skip('as_strided_scatter', ''),  # silent incorrectness; also might be flaky
        xfail('sparse.sampled_addmm', ''),
    }))
    @opsToleranceOverride('TestOperators', 'test_vjp', (
        tol1('nn.functional.conv_transpose3d',
             {torch.float32: tol(atol=5e-05, rtol=9e-05)}, device_type='cuda'),
        tol1('nn.functional.binary_cross_entropy_with_logits',
             {torch.float32: tol(atol=1e-04, rtol=1e-04)}),
    ))
    def test_vjp(self, device, dtype, op):
        if not op.supports_autograd:
            self.skipTest("Skipped! Autograd not supported.")
            return

        samples = op.sample_inputs(device, dtype, requires_grad=True)

        def _test(_op, inplace=False):
            for sample in samples:
                if inplace and not is_valid_inplace_sample_input(sample, op, op.inplace_variant):
                    continue
                fn, primals = normalize_op_input_output(_op, sample)
                result = fn(*primals)
                cotangents = tree_map(lambda x: torch.randn_like(x), result)

                out, vjp_fn = vjp(fn, *primals)
                self.assertEqual(out, result)
                result_vjps = vjp_fn(cotangents)

                _, vjp_fn = ref_vjp(fn, *primals)
                expected_vjps = vjp_fn(cotangents)

                self.assertEqual(result_vjps, expected_vjps)

        _test(op)
        for a_op in op.aliases:
            _test(a_op)
        if op.inplace_variant:
            def f(inp, *args, **kwargs):
                return op.inplace_variant(inp.clone(), *args, **kwargs)
            _test(f, inplace=True)

    @ops(op_db + additional_op_db, allowed_dtypes=(torch.float,))
    @skipOps('TestOperators', 'test_vjpvjp', vjp_fail.union({
        skip('nn.functional.max_unpool1d'),  # silent incorrectness; Flaky
        skip('nn.functional.max_unpool2d'),  # silent incorrectness; Flaky
        xfail('nn.functional.ctc_loss'),  # Not Implemented
        xfail('native_layer_norm', ''),  # Expected a proper Tensor but got None for argument #1 'other'
        xfail('sparse.sampled_addmm', ''),  # sparse tensors have no strides
        # AssertionError: Tensor-likes are not close!
        # Mismatched elements: 1 / 15 (6.7%)
        # Greatest absolute difference: 24.0 at index (2, 4) (up to 1e-05 allowed)
        # Greatest relative difference: 1.7933241714393998e-06 at index (2, 4) (up to 1.3e-06 allowed)
        # The failure occurred for item [0]
        xfail('masked.prod')
    }))
    @opsToleranceOverride('TestOperators', 'test_vjpvjp', (
        tol1('nn.functional.conv_transpose3d',
             {torch.float32: tol(atol=5e-05, rtol=9e-05)}, device_type='cuda'),
        tol1('prod',
             {torch.float32: tol(atol=2e-05, rtol=1e-04)}),
        tol1('masked.cumprod',
             {torch.float32: tol(atol=5e-04, rtol=5e-04)}),
        tol1('cumprod',
             {torch.float32: tol(atol=5e-04, rtol=5e-04)}),
        tol1('linalg.vander',
             {torch.float32: tol(atol=5e-04, rtol=5e-04)}),
        tol2('linalg.det', 'singular',
             {torch.float32: tol(atol=2e-05, rtol=2e-05)}),
    ))
    def test_vjpvjp(self, device, dtype, op):
        if not op.supports_autograd:
            self.skipTest("Skipped! Autograd not supported.")
            return
        if not op.supports_gradgrad:
            self.skipTest("Skipped! Operation does not support gradgrad")
            return

        samples = op.sample_inputs(device, dtype, requires_grad=True)

        def test(_op, inplace=False):
            for sample in samples:
                if inplace and not is_valid_inplace_sample_input(sample, op, op.inplace_variant):
                    continue
                fn, args = get_vjpfull_variant(_op, sample)
                result = fn(*args)
                cotangents = tree_map(lambda x: torch.randn_like(x), result)

                # Compute vjp of vjp
                _, vjp_fn = vjp(fn, *args)
                result_vjps = vjp_fn(cotangents)

                # Compute ref_vjp of vjp. We could have done ref_vjp of ref_vjp,
                # but since we're confident that vjp works by itself, this is
                # an equivalent way to test that.
                _, vjp_fn = ref_vjp(fn, *args)
                expected_vjps = vjp_fn(cotangents)

                self.assertEqual(result_vjps, expected_vjps)

        test(op)
        if op.inplace_variant:
            def fn(inp, *args, **kwargs):
                return op.inplace_variant(inp.clone(), *args, **kwargs)
            test(fn, inplace=True)

    @skipOps('TestOperators', 'test_vmapvjpvjp', vjp_fail.union({
        skip("atleast_1d"),  # Takes too long
        skip("atleast_2d"),  # Takes too long
        skip("atleast_3d"),  # Takes too long
        xfail("as_strided"),  # incorrect output
        xfail("as_strided_scatter"),  # incorrect output
        skip("bernoulli"),  # calls random op
        xfail("bfloat16"),  # rank 4 tensor for channels_last
        xfail("chalf"),  # rank 4 tensor for channels_last
        xfail("double"),  # rank 4 tensor for channels_last
        xfail("float"),  # rank 4 tensor for channels_last
        xfail("half"),  # rank 4 tensor for channels_last
        # It looks like you're either (1) calling .item() on a Tensor or
        # (2) attempting to use a Tensor in some data-dependent control flow or
        # (3) encountering this error in PyTorch internals.
        xfail("index_reduce"),
        xfail("linalg.eig"),  # vmap over torch.allclose
        xfail("linalg.eigvals"),  # vmap over torch.allclose
        xfail("linalg.householder_product"),  # vmap: inplace into a regular tensor
        xfail("nanquantile", device_type='cpu'),  # vmap not implemented for at::equal.
        xfail("native_layer_norm"),  # vmap: inplace into a regular tensor
        # got a batched tensor as input while the running_mean or running_var,
        # which will be updated in place, were not batched.
        xfail("nn.functional.batch_norm"),
        xfail("nn.functional.binary_cross_entropy"),  # vmap: inplace into a regular tensor
        xfail("nn.functional.ctc_loss"),  # derivate not implemented for _ctc_loss_backward
        skip("nn.functional.dropout"),  # calls random op
        skip("nn.functional.dropout2d"),  # calls random op
        skip("nn.functional.dropout3d"),  # calls random op
        skip("nn.functional.feature_alpha_dropout", "with_train"),  # calls random op
        skip("nn.functional.fractional_max_pool2d"),  # calls random op
        skip("nn.functional.fractional_max_pool3d"),  # calls random op
        skip('nn.functional._scaled_dot_product_attention'),  # randomness
        # It looks like you're either (1) calling .item() on a Tensor or
        # (2) attempting to use a Tensor in some data-dependent control flow or
        # (3) encountering this error in PyTorch internals.
        xfail("nn.functional.gaussian_nll_loss"),
        # got a batched tensor as input while the running_mean or running_var,
        # which will be updated in place, were not batched.
        xfail("nn.functional.instance_norm"),
        xfail("nn.functional.layer_norm"),  # vmap: inplace into a regular tensor
        # RuntimeError: NYI: querying is_contiguous inside of vmap
        # for memory_format other than torch.contiguous_formats
        xfail("nn.functional.max_pool2d"),
        # RuntimeError: NYI: Tensor.clone(memory_format) inside vmap is only
        # supported with memory_format torch.preserve_format or
        # torch.contiguous_format (got ChannelsLast)
        xfail("nn.functional.max_unpool2d"),
        # RuntimeError: NYI: Tensor.clone(memory_format) inside vmap is only
        # supported with memory_format torch.preserve_format
        # or torch.contiguous_format (got ChannelsLast)s
        xfail("nn.functional.max_unpool2d", "grad"),
        xfail("nn.functional.rrelu"),  # RuntimeError: vmap: we do not yet support aten::rrelu_with_noise.
        xfail("normal"),  # calls random op
        xfail("normal", "number_mean"),  # calls random op
        xfail("pca_lowrank"),  # calls random op
        xfail("put"),  # vmap: inplace into a regular tensor
        xfail("quantile", device_type='cpu'),  # Batching rule not implemented for `at::equal`
        xfail("scatter_reduce", "prod"),  # vmap (looks like you are calling item/data-dependent)
        xfail("sparse.sampled_addmm"),  # RuntimeError: Sparse CSR tensors do not have strides
        xfail("svd_lowrank"),  # calls random op
        xfail("take"),  # vmap: inplace into a regular tensor
        xfail("to"),  # rank 4 tensor for channels_last
        xfail("view_as_complex"),  # RuntimeError: Tensor must have a last dimension with stride 1
<<<<<<< HEAD
        xfail("_masked.softmin", device_type='cuda'),  # Mismatch in values!
=======
        xfail("masked.softmax", device_type='cuda'),  # Mismatch in values!
        xfail("masked.softmin", device_type='cuda'),  # Mismatch in values!
>>>>>>> a76995e5
        # got a batched tensor as input while the running_mean or running_var,
        # which will be updated in place, were not batched.
        xfail("nn.functional.batch_norm", 'without_cudnn'),
        # view doesn't work on sparse
        xfail("to_sparse"),
    }))
    @ops(op_db + additional_op_db, allowed_dtypes=(torch.float,))
    @toleranceOverride({torch.float32: tol(atol=1e-04, rtol=1e-04)})
    @opsToleranceOverride('TestOperators', 'test_vmapvjpvjp', (
        tol1('linalg.svd',
             {torch.float32: tol(atol=1e-03, rtol=5e-04)}),
        tol1('linalg.lu_factor',
             {torch.float32: tol(atol=2e-03, rtol=2e-02)}),
        tol1('svd',
             {torch.float32: tol(atol=1e-03, rtol=5e-04)}),
    ))
    def test_vmapvjpvjp(self, device, dtype, op):
        # Since, we test `vjpvjp` independently,
        # for this test, we just verify that vmap
        # of `vjpvjp` is correct.
        if not op.supports_autograd:
            self.skipTest("Skipped! Autograd not supported.")
            return
        if not op.supports_gradgrad:
            self.skipTest("Skipped! Operation does not support gradgrad")
            return

        samples = op.sample_inputs(device, dtype, requires_grad=True)

        # TODO: test in-place
        if is_inplace(op, op.get_op()):
            self.skipTest("Skipped! NYI: inplace-testing not supported.")
            return

        for sample in samples:
            fn, args = get_vjpfull_variant(op, sample)
            result = fn(*args)
            cotangents = tree_map(lambda x: torch.randn_like(x), result)
            cotangents, _ = tree_flatten(cotangents)
            num_args = len(args)

            args_and_cotangents = tuple(args) + tuple(cotangents)

            def vjp_of_vjp(*args_and_cotangents):
                args = args_and_cotangents[:num_args]
                cotangents = args_and_cotangents[num_args:]
                result, vjp_fn = vjp(fn, *args)
                result_vjps = vjp_fn(cotangents)
                result, _ = tree_flatten(result)
                result_vjps, _ = tree_flatten(result_vjps)
                return (*result, *result_vjps)

            is_batch_norm_and_training = is_batch_norm_training(op.name, sample.kwargs)
            generator = get_fallback_and_vmap_exhaustive(
                vjp_of_vjp, args_and_cotangents, {}, is_batch_norm_and_training=is_batch_norm_and_training)
            for loop_out, batched_out in generator:
                self.assertEqual(loop_out, batched_out)

    vmapvjp_fail = vjp_fail.union({
        # -------------------- ALLOWED FAILURES --------------------------------
        # The following are not bugs and are expected behavior
        xfail('masked_select'),  # Not possible due to dynamic shapes
        skip('bernoulli'),  # randomness
        skip('normal', ''),  # randomness
        skip('normal', 'number_mean'),  # randomness
        skip('nn.functional.rrelu'),  # randomness
        skip('nn.functional.feature_alpha_dropout', 'with_train'),  # randomness
        skip('nn.functional.feature_alpha_dropout', 'without_train'),  # randomness
        skip('nn.functional.dropout'),  # randomness
        skip('nn.functional.dropout2d'),  # randomness
        skip('nn.functional.dropout3d', ''),  # randomness
        skip('nn.functional._scaled_dot_product_attention'),  # randomness
        xfail('as_strided'),  # as_strided is too wild for us to support, wontfix
        xfail('index_put', ''),  # not possible due to dynamic shapes; we support a subset
        xfail('masked_scatter'),  # dynamic
        xfail('nn.functional.fractional_max_pool2d'),  # random
        xfail('nn.functional.fractional_max_pool3d'),  # random
        xfail('take'),  # dynamic
        xfail('pca_lowrank', ''),  # randomness
        xfail('svd_lowrank', ''),  # randomness
        xfail('to_sparse', ''),  # non-dense output
        skip('to'),  # RuntimeError: required rank 4 tensor to use channels_last format
        # ----------------------------------------------------------------------

        # ---------------------------- BUGS ------------------------------------
        # All of the following are bugs and need to be fixed
        skip('linalg.svdvals'),  # # really annoying thing where it passes correctness check but not has_batch_rule
        xfail('__getitem__', ''),  # dynamic error
        xfail('linalg.eig'),  # Uses aten::allclose
        xfail('linalg.householder_product'),  # needs select_scatter
        xfail('nanquantile', device_type='cpu'),  # checks q via a .item() call
        xfail('nn.functional.gaussian_nll_loss'),  # checks var for if any value < 0
        xfail('narrow'),  # .item() call
        xfail('quantile', device_type='cpu'),  # checks q via a .item() call
        xfail('view_as_complex'),  # Tensor must have a last dimension with stride 1

        # required rank 4 tensor to use channels_last format
        xfail('bfloat16'),
        xfail('double'),
        xfail('float'),
        xfail('half'),
        xfail('chalf', ''),

        xfail('scatter_reduce', 'prod'),  # item call

        # Batching rule not implemented for aten::_use_cudnn_ctc_loss.Tensor
        xfail('nn.functional.ctc_loss', device_type='cuda'),
        # NYI: querying is_contiguous inside of vmap for memory_format other than torch.contiguous_format
        xfail('nn.functional.max_unpool2d'),
        xfail('nn.functional.max_unpool2d', 'grad'),

        xfail('sparse.sampled_addmm', ''),
        xfail('as_strided_scatter', ''),  # calls as_strided
        xfail('index_reduce', ''),  # .item() call
        # ---------------------------------------------------------------------
    })

    @ops(op_db + additional_op_db, allowed_dtypes=(torch.float,))
    @toleranceOverride({torch.float32: tol(atol=1e-04, rtol=1e-04)})
    @opsToleranceOverride('TestOperators', 'test_vmapvjp', (
        tol1('linalg.svd',
             {torch.float32: tol(atol=5e-04, rtol=1e-04)}, device_type="cuda"),
        tol1('svd',
             {torch.float32: tol(atol=5e-04, rtol=1e-04)}, device_type="cuda"),
    ))
    @skipOps('TestOperators', 'test_vmapvjp', vmapvjp_fail)
    def test_vmapvjp(self, device, dtype, op):
        if not op.supports_autograd:
            self.skipTest("Skipped! Autograd not supported.")
            return

        samples = op.sample_inputs(device, dtype, requires_grad=True)

        # TODO: test in-place
        if is_inplace(op, op.get_op()):
            self.skipTest("Skipped! NYI: inplace-testing not supported.")
            return

        for sample in samples:
            cotangents = get_sample_cotangents(op, sample)
            fn, args = get_vjp_fn_and_args_with_cotangents(op, sample, cotangents)
            is_batch_norm_and_training = is_batch_norm_training(op.name, sample.kwargs)
            generator = get_fallback_and_vmap_exhaustive(
                fn, args, {}, is_batch_norm_and_training=is_batch_norm_and_training)
            for loop_out, batched_out in generator:
                self.assertEqual(loop_out, batched_out)

    vmapjvpall_fail = {
        # -------------------- ALLOWED FAILURES --------------------------------
        # The following are expected (not a bug)
        skip('bernoulli', ''),  # randomness
        skip('nn.functional.dropout'),  # randomness
        skip('nn.functional.rrelu'),  # randomness
        skip('nn.functional.dropout2d', ''),
        skip('nn.functional.dropout3d', ''),
        skip('nn.functional._scaled_dot_product_attention'),  # randomness
        skip('nn.functional.feature_alpha_dropout', 'without_train'),
        skip('nn.functional.feature_alpha_dropout', 'with_train'),
        xfail('nn.functional.fractional_max_pool2d'),  # Cannot access data pointer of Tensor that doesn't have storage
        xfail('nn.functional.fractional_max_pool3d'),  # Cannot access data pointer of Tensor that doesn't have storage
        # Not actually a problem: embedding with max_norm mutates the weight
        # and causes different runs to produce different results.
        # skip because this is flaky depending on what the max_norm is!
        skip('nn.functional.embedding', ''),
        skip('to'),  # RuntimeError: required rank 4 tensor to use channels_last format
        # ----------------------------------------------------------------------

        # ---------------------------- BUGS ------------------------------------
        # The following are bugs that we should fix
        decorate('nn.functional.conv2d', decorator=unittest.skipIf(IS_ARM64, "Fails on M1")),
        skip('nn.functional.max_pool1d'),  # fails on cpu, runs on cuda
        xfail('masked.mean'),  # silent incorrectness (nan difference)

        xfail('nn.functional.soft_margin_loss', ''),  # soft_margin_loss_backward does not support forward-ad
        xfail('tensor_split'),  # data_ptr composite compliance
        xfail('quantile'),  # at::equal batching rule (cpu), also, in-place vmap (cuda)
        skip('as_strided'),  # Test runner cannot handle this
        xfail('nn.functional.gaussian_nll_loss'),  # .item or data-dependent control flow
        xfail('scatter'),  # forward-mode AD does not support at::scatter
        xfail('nanquantile'),  # at::equal batching rule (cpu), also, in-place vmap (cuda)
        xfail('view_as_complex'),  # Tensor must have a last dimension with stride 1

        skip('pca_lowrank', ''),  # randomness
        skip('svd_lowrank', ''),  # randomness

        xfail('double'),  # required rank 4 tensor to use channels_last format

        # potential silent incorrectness
        skip('nn.functional.max_unpool1d'),  # Flaky, seems to sometimes his max_unpool2d
        skip('nn.functional.max_unpool2d'),  # fails everywhere except on mac
        skip('nn.functional.max_unpool3d'),  # fails everywhere except on mac

        # erroring because running_mean and running_var aren't differentiable
        xfail('nn.functional.batch_norm'),
        xfail('nn.functional.batch_norm', 'without_cudnn'),
        # ----------------------------------------------------------------------
    }

    @ops(op_db + additional_op_db, allowed_dtypes=(torch.float,))
    @toleranceOverride({torch.float32: tol(atol=1e-04, rtol=1e-04)})
    @opsToleranceOverride('TestOperators', 'test_vmapjvpall', (
        tol1('nn.functional.conv_transpose3d',
             {torch.float32: tol(atol=2e-04, rtol=9e-3)}, device_type='cuda'),
        tol1('linalg.householder_product',
             {torch.float32: tol(atol=2e-04, rtol=9e-3)}),
    ))
    @skipOps('TestOperators', 'test_vmapjvpall', vmapjvpall_fail)
    # This is technically a superset of test_vmapjvp. We should either delete test_vmapjvp
    # or figure out if we can split vmapjvpall. It's useful to keep test_vmapjvp intact
    # because that coresponds to "batched forward-mode AD" testing in PyTorch core
    def test_vmapjvpall(self, device, dtype, op):
        if is_inplace(op, op.get_op()):
            # TODO: test in-place
            self.skipTest("Skipped! NYI: inplace-testing not supported.")
            return

        samples = op.sample_inputs(device, dtype, requires_grad=False)

        if not op.supports_forward_ad:
            self.skipTest("Skipped! Forward AD not supported.")
            return

        for sample in samples:
            arg_values = [sample.input] + list(sample.args)
            kwarg_values = sample.kwargs
            args = tuple(arg_values) + tuple(kwarg_values)
            fn, args = get_jvp_variant_primals_tangents(op, sample)
            is_batch_norm_and_training = is_batch_norm_training(op.name, kwarg_values)
            generator = get_fallback_and_vmap_exhaustive(
                fn, args, {}, is_batch_norm_and_training=is_batch_norm_and_training)
            for loop_out, batched_out in generator:
                self.assertEqual(loop_out, batched_out)

    @ops(op_db + additional_op_db, allowed_dtypes=(torch.float,))
    @skipOps('TestOperators', 'test_vmapjvpall_has_batch_rule', vmapjvpall_fail.union({
        skip('to'),  # RuntimeError: required rank 4 tensor to use channels_last format
        xfail('nn.functional.huber_loss'),
        xfail('lu'),
        xfail('cumprod'),
        xfail('masked_fill'),
        xfail('copysign'),
        xfail('complex'),
        skip('masked.mean'),  # ???
        xfail('masked_scatter'),
        xfail('index_fill'),
        xfail('put'),
        xfail('take'),
        xfail('nn.functional.max_pool3d'),
        xfail('vdot'),
        xfail('nanmean'),
        xfail('nansum'),
        xfail('nn.functional.feature_alpha_dropout', 'without_train'),
        xfail('linalg.lu_factor', ''),
        xfail('nn.functional.dropout2d', ''),
        xfail('pca_lowrank', ''),
        xfail('svd_lowrank', ''),
        xfail('linalg.lu_factor_ex', ''),
        xfail('nn.functional.feature_alpha_dropout', 'with_train'),
        xfail('special.log_ndtr', ''),
        xfail('fft.ihfft2'),  # conj_physical fallback
        xfail('fft.ihfftn'),  # conj_physical fallback
        xfail('istft'),  # col2im fallback
        xfail('polar'),  # complex fallback
        xfail('nn.functional.max_unpool3d', 'grad'),
        xfail('nn.functional.smooth_l1_loss', ''),
        xfail('nn.functional.max_unpool2d', 'grad'),
        xfail('nn.functional.soft_margin_loss', ''),
        xfail('nn.functional.max_unpool1d', 'grad'),
        xfail('nn.functional.embedding', ''),
        xfail('scatter_reduce', "sum"),   # aten::scatter_reduce.two hit the vmap fallback
        xfail('scatter_reduce', "mean"),  # aten::scatter_reduce.two hit the vmap fallback
        xfail('scatter_reduce', "amin"),  # aten::scatter_reduce.two hit the vmap fallback
        xfail('scatter_reduce', "amax"),  # aten::scatter_reduce.two hit the vmap fallback
        xfail('lu_unpack'),
        xfail('nn.functional.glu'),
        xfail('nn.functional.bilinear'),  # trilinear doesn't have batching rule
        xfail('linalg.lu', ''),
        xfail('linalg.lu_solve', ''),
        xfail('nn.functional.dropout3d', ''),
        xfail('as_strided_scatter', ''),
        xfail('masked.cumprod', ''),
        xfail('linalg.vecdot', ''),
    }))
    @toleranceOverride({torch.float32: tol(atol=1e-04, rtol=1e-04)})
    def test_vmapjvpall_has_batch_rule(self, device, dtype, op):
        if is_inplace(op, op.get_op()):
            # TODO: test in-place
            self.skipTest("Skipped! NYI: inplace-testing not supported.")
            return

        samples = op.sample_inputs(device, dtype, requires_grad=False)

        if not op.supports_forward_ad:
            self.skipTest("Skipped! Forward AD not supported.")
            return

        def test():
            for sample in samples:
                arg_values = [sample.input] + list(sample.args)
                kwarg_values = sample.kwargs
                args = tuple(arg_values) + tuple(kwarg_values)
                fn, args = get_jvp_variant_primals_tangents(op, sample)
                is_batch_norm_and_training = is_batch_norm_training(op.name, kwarg_values)
                for loop_out, batched_out in get_fallback_and_vmap_exhaustive(
                        fn, args, {}, is_batch_norm_and_training=is_batch_norm_and_training, compute_loop_out=False):
                    pass
        check_vmap_fallback(self, test, op, dry_run=False)

    @ops(op_db + additional_op_db, allowed_dtypes=(torch.float,))
    @toleranceOverride({torch.float32: tol(atol=1e-04, rtol=1e-04)})
    @skipOps('TestOperators', 'test_vmapvjp_has_batch_rule', vmapvjp_fail.union({
        skip('to'),  # RuntimeError: required rank 4 tensor to use channels_last format
        xfail('view_as_complex'),
        xfail('complex'),
        xfail('copysign'),
        xfail('cummax'),
        xfail('cummin'),
        xfail('cumprod'),
        xfail('nansum'),
        xfail('nanmean'),
        xfail('narrow'),  # Batching rule not implemented for `narrow.Tensor` (and view op)
        xfail('special.log_ndtr'),
        xfail('index_copy'),
        xfail('index_fill'),
        xfail('linalg.eig'),
        xfail('linalg.householder_product'),
        xfail('lu'),
        xfail('lu_solve'),
        xfail('lu_unpack'),
        xfail('masked_fill'),
        xfail('masked_scatter'),
        xfail('masked_select'),
        xfail('nanquantile'),
        xfail('put'),
        xfail('scatter_reduce', "sum"),   # aten::scatter_reduce.two hit the vmap fallback
        xfail('scatter_reduce', "mean"),  # aten::scatter_reduce.two hit the vmap fallback
        xfail('scatter_reduce', "amin"),  # aten::scatter_reduce.two hit the vmap fallback
        xfail('scatter_reduce', "amax"),  # aten::scatter_reduce.two hit the vmap fallback
        xfail('quantile'),
        xfail('renorm'),
        xfail('take'),
        xfail('tensor_split'),
        xfail('to_sparse'),
        xfail('unfold'),
        xfail('vdot'),
        xfail('nn.functional.dropout'),
        xfail('fft.ihfft2'),
        xfail('fft.ihfftn'),
        xfail('nn.functional.gaussian_nll_loss'),
        xfail('nn.functional.huber_loss'),
        xfail('nn.functional.bilinear'),
        xfail('nn.functional.fractional_max_pool3d'),
        xfail('nn.functional.ctc_loss'),
        xfail('as_strided'),
        xfail('stft'),
        xfail('nn.functional.rrelu'),
        xfail('nn.functional.embedding_bag'),
        xfail('nn.functional.max_pool3d'),
        xfail('istft'),
        xfail('nn.functional.fractional_max_pool2d'),
        xfail('linalg.lu_factor', ''),
        xfail('nn.functional.feature_alpha_dropout', 'with_train'),
        xfail('pca_lowrank', ''),
        xfail('nn.functional.dropout2d', ''),
        xfail('nn.functional.feature_alpha_dropout', 'without_train'),
        xfail('svd_lowrank', ''),
        xfail('linalg.lu_factor_ex', ''),

        xfail('nn.functional.max_unpool2d', ''),
        xfail('nn.functional.multi_margin_loss', ''),
        xfail('nn.functional.multilabel_margin_loss', ''),
        xfail('nn.functional.pdist', ''),
        xfail('nn.functional.smooth_l1_loss', ''),
        xfail('scatter_reduce', 'prod'),
        xfail('nn.functional.max_unpool1d', ''),
        xfail('nn.functional.max_unpool3d', ''),
        xfail('nn.functional.max_unpool3d', 'grad'),
        xfail('nn.functional.soft_margin_loss', ''),
        xfail('nn.functional.max_unpool1d', 'grad'),
        xfail('nn.functional.max_unpool2d', 'grad'),
        xfail('linalg.lu', ''),
        xfail('linalg.lu_solve', ''),
        xfail('chalf', ''),
        xfail('index_reduce', ''),
        xfail('linalg.vander', ''),
        xfail('nn.functional.dropout3d', ''),
        xfail('as_strided_scatter', ''),
        xfail('segment_reduce', 'offsets'),
        xfail('masked.cumprod', ''),
        xfail('linalg.vecdot', ''),
        xfail('segment_reduce', 'lengths'),
        xfail('sparse.sampled_addmm', ''),
    }))
    def test_vmapvjp_has_batch_rule(self, device, dtype, op):
        if not op.supports_autograd:
            self.skipTest("Skipped! Autograd not supported.")
            return

        samples = op.sample_inputs(device, dtype, requires_grad=True)

        # TODO: test in-place
        if is_inplace(op, op.get_op()):
            self.skipTest("Skipped! NYI: inplace-testing not supported.")
            return

        def test():
            for sample in samples:
                cotangents = get_sample_cotangents(op, sample)
                fn, args = get_vjp_fn_and_args_with_cotangents(op, sample, cotangents)
                is_batch_norm_and_training = is_batch_norm_training(op.name, sample.kwargs)
                for loop_out, batched_out in get_fallback_and_vmap_exhaustive(
                        fn, args, {}, is_batch_norm_and_training=is_batch_norm_and_training, compute_loop_out=False):
                    pass
                for a_op in op.aliases:
                    fn, args = get_vjp_fn_and_args_with_cotangents(a_op, sample, cotangents)
                    for loop_out, batched_out in get_fallback_and_vmap_exhaustive(
                            fn, args, {}, is_batch_norm_and_training=is_batch_norm_and_training, compute_loop_out=False):
                        pass

        check_vmap_fallback(self, test, op, dry_run=False)

    @ops(op_db + additional_op_db, allowed_dtypes=(torch.float,))
    @skipOps('TestOperators', 'test_vjpvmap', vjp_fail.union({
        skip('bernoulli', ''),  # vjpvmap testing can't handle randomness
        skip('normal', ''),  # vjpvmap testing can't handle randomness
        skip('normal', 'number_mean'),  # vjpvmap testing can't handle randomness
        skip('nn.functional.rrelu'),  # randomness
        skip('nn.functional.feature_alpha_dropout', 'with_train'),  # randomness
        skip('nn.functional.feature_alpha_dropout', 'without_train'),  # randomness
        skip('to'),  # RuntimeError: required rank 4 tensor to use channels_last format
        skip('to_sparse', ''),  # non-dense output

        # fallback path doesn't work
        # All of the following are bugs and need to be fixed
        xfail('__getitem__', ''),
        xfail('index_put', ''),
        xfail('view_as_complex'),
        xfail('nn.functional.gaussian_nll_loss'),
        xfail('masked_select'),
        xfail('narrow'),  # Batching rule not implemented for `narrow.Tensor` (and view op)
        skip('nn.functional.fractional_max_pool3d'),  # generator works on cpu, fails on cuda
        xfail('__rpow__'),  # https://github.com/pytorch/functorch/issues/617
        skip('nn.functional.fractional_max_pool2d'),  # generator works on cpu, fails on cuda
        xfail('column_stack', ''),
        xfail('nn.functional.dropout2d', ''),
        xfail('svd_lowrank', ''),
        xfail('pca_lowrank', ''),
        xfail('clamp'),
        xfail('cross'),  # The defaults of this op are *very* weird. No wonder it doesn't work
        # something weird happening with channels_last
        xfail('bfloat16'),
        xfail('double'),
        xfail('float'),
        xfail('half'),
        xfail('nn.functional.dropout3d', ''),
        xfail('as_strided_scatter', ''),
        xfail('sparse.sampled_addmm', ''),
    }))
    def test_vjpvmap(self, device, dtype, op):
        # NB: there is no vjpvmap_has_batch_rule test because that is almost
        # certainly redundant with the vmap_has_batch_rule test in test_vmap.py

        # one-off skip
        if op.name == 'nn.functional.dropout':
            self.skipTest("Skipped!")

        if not op.supports_autograd:
            # If the op doesn't support autograd, vmap(op) won't either
            self.skipTest("Skipped! Autograd not supported.")
            return

        # TODO: test in-place
        if is_inplace(op, op.get_op()):
            self.skipTest("Skipped! NYI: inplace-testing not supported.")
            return

        samples = op.sample_inputs(device, dtype, requires_grad=True)
        batch_norm_fns = ("nn.functional.batch_norm", "nn.functional.instance_norm")  # instance norm calls batch norm
        is_batch_norm = op.name in batch_norm_fns

        for sample in samples:
            args = [sample.input] + list(sample.args)
            kwargs = sample.kwargs
            if is_batch_norm and is_batch_norm_training(op.name, kwargs):
                generator = get_exhaustive_batched_inputs_batch_norm_is_training(args, kwargs)
            else:
                generator = get_exhaustive_batched_inputs(args, kwargs)

            for batched_args, in_dims, kwargs in generator:
                vmapped_op = vmap(op, in_dims)
                fn, primals = normalize_op_input_output2(vmapped_op, batched_args, kwargs,
                                                         sample.output_process_fn_grad)
                result = fn(*primals)
                cotangents = tree_map(lambda x: torch.randn_like(x), result)

                _, vjp_fn = vjp(fn, *primals)
                result_vjps = vjp_fn(cotangents)

                _, vjp_fn = ref_vjp(fn, *primals)
                expected_vjps = vjp_fn(cotangents)

                self.assertEqual(result_vjps, expected_vjps)

    def _compare_jacobians_of_vjp(self, fn, cotangents_and_primals, argnums=None, atol_rtol=None):
        if argnums is None:
            argnums = tuple(range(len(cotangents_and_primals)))

        def get_vjp(cotangents, *primals):
            _, vjp_fn = vjp(fn, *primals)
            return vjp_fn(cotangents)

        jacobian_jvp = jacfwd(get_vjp, argnums)(*cotangents_and_primals)
        jacobian_vjp = jacrev(get_vjp, argnums)(*cotangents_and_primals)

        # For dtype changing operations, the jacobians have different dtype.
        jacobian_jvp = tree_map(lambda x: x.to(torch.float), jacobian_jvp)
        jacobian_vjp = tree_map(lambda x: x.to(torch.float), jacobian_vjp)

        if atol_rtol is not None:
            (atol, rtol) = atol_rtol
            self.assertEqual(jacobian_jvp, jacobian_vjp, atol=atol, rtol=rtol)
        else:
            self.assertEqual(jacobian_jvp, jacobian_vjp)

    @ops(op_db + additional_op_db, allowed_dtypes=(torch.float,))
    @skipOps('TestOperators', 'test_jvpvjp', vjp_fail.union({
        xfail('to_sparse', ''),  # NYI
        # RuntimeError: Trying to set a forward gradient that has a different size than that of the original Tensor,
        # this is not supported. Tensor is of size [5, 2, 3] while the given forward gradient is of size [1, 2, 3].
        xfail('normal', ''),
        xfail('cdist', ''),  # NYI: forward-AD for _cdist_forward
        xfail('cholesky', ''),  # NYI: forward-AD for cholesky
        xfail('logcumsumexp', ''),  # NYI: forward-AD for logcumsumexp
        xfail('nn.functional.embedding_bag', ''),  # NYI: forward-AD for _embedding_bag
        xfail('nn.functional.grid_sample', ''),  # NYI: forward AD for grid_sampler_2d
        xfail('nn.functional.hardsigmoid', ''),  # NYI: forward AD for hardsigmoid_backward
        xfail('nn.functional.huber_loss', ''),  # NYI: forward AD for huber_loss_backward
        xfail('nn.functional.logsigmoid', ''),  # not differentiable w.r.t. buffer
        xfail('renorm', ''),  # NYI: forward AD for renorm
        xfail('symeig', ''),  # NYI: forward AD for symeig
        xfail('nn.functional.multilabel_margin_loss', ''),  # NYI: multilabel_margin_loss_forward
        xfail('nn.functional.multilabel_soft_margin_loss', ''),  # NYI: log_sigmoid_backward
        xfail('nn.functional.soft_margin_loss', ''),  # NYI: forward-AD for log_sigmoid_backward
        xfail('nn.functional.ctc_loss', ''),  # NYI: forward-AD for _ctc_loss
        xfail('nn.functional.pdist', ''),  # NYI: forward-AD with _pdist_forward
        xfail('nn.functional.multi_margin_loss', ''),  # NYI: forward AD with multi_margin_loss
        skip('linalg.householder_product', '', device_type='cuda'),  # flaky, I'm not sure why
        xfail('sparse.sampled_addmm', ''),  # Sparse tensors have no strides
        skip('as_strided_scatter', ''),  # seems flaky
        xfail('segment_reduce', 'offsets'),  # NYI: forward-AD for segment_reduce
        xfail('index_reduce', ''),  # NYI: forward-AD for index_reduce
        xfail('segment_reduce', 'lengths'),  # NYI: forward-AD for segment_reduce
    }))
    @opsToleranceOverride('TestOperators', 'test_jvpvjp', (
        tol1('masked.prod',
             {torch.float32: tol(atol=1e-04, rtol=1.3e-05)}),
<<<<<<< HEAD
        tol1('_masked.cumprod',
=======
        tol1('masked.cumprod',
>>>>>>> a76995e5
             {torch.float32: tol(atol=1e-04, rtol=5e-04)}),
        tol1('cumprod',
             {torch.float32: tol(atol=1e-04, rtol=1.3e-05)}, device_type='cuda'),
        tol1('linalg.vander',
             {torch.float32: tol(atol=1e-04, rtol=1.3e-05)}, device_type='cuda'),
        tol1('nn.functional.group_norm',
             {torch.float32: tol(atol=1e-03, rtol=1e-03)}),
        tol2('linalg.pinv', 'hermitian',
             {torch.float32: tol(atol=5e-03, rtol=5e-03)}),
    ))
    def test_jvpvjp(self, device, dtype, op):
        if not op.supports_autograd:
            self.skipTest("Skipped! Autograd not supported.")
            return

        samples = op.sample_inputs(device, dtype, requires_grad=True)

        # TODO: test in-place
        if is_inplace(op, op.get_op()):
            self.skipTest("Skipped! NYI: inplace-testing not supported.")
            return

        for sample in samples:
            fn, primals = normalize_op_input_output(op, sample)
            result = fn(*primals)
            cotangents = tree_map(lambda x: torch.randn_like(x), result)

            primals_tangents = tree_map(lambda x: torch.randn_like(x), primals)
            cotangents_tangents = tree_map(lambda x: torch.randn_like(x), cotangents)

            def push_vjp(primals, cotangents):
                _, vjp_fn = vjp(fn, *primals)
                return vjp_fn(cotangents)

            result = jvp(push_vjp, (primals, cotangents), (primals_tangents, cotangents_tangents))
            self.assertEqual(len(result), 2)

            def tree_map2(fn, first, second):
                flat_first, spec_first = tree_flatten(first)
                flat_second, spec_second = tree_flatten(second)
                assert spec_first == spec_second
                flat_result = [fn(f, s) for f, s in zip(flat_first, flat_second)]
                return tree_unflatten(flat_result, spec_first)

            def reference(primals, cotangents, primals_tangents, cotangents_tangents):
                with fwAD.dual_level():
                    primal_duals = tree_map2(fwAD.make_dual, primals, primals_tangents)
                    _, vjp_fn = ref_vjp(fn, *primal_duals)

                    cotangent_duals = tree_map2(fwAD.make_dual, cotangents, cotangents_tangents)
                    result = vjp_fn(cotangent_duals)

                    flat_result, spec = tree_flatten(result)
                    primals_out, tangents_out = zip(*[fwAD.unpack_dual(r) for r in flat_result])
                    tangents_out = [t if t is not None else torch.zeros_like(p)
                                    for p, t in zip(primals_out, tangents_out)]
                    expected = (tree_unflatten(primals_out, spec), tree_unflatten(tangents_out, spec))
                return expected

            expected = reference(primals, cotangents, primals_tangents, cotangents_tangents)
            self.assertEqual(result, expected)

    @skipOps('TestOperators', 'test_vmapjvpvjp', vjp_fail.union({
        # Following operatos take too long, hence skipped
        skip('atleast_1d'),
        skip('atleast_2d'),
        skip('atleast_3d'),
        skip('meshgrid', 'list_of_tensors'),
        skip('meshgrid', 'variadic_tensors'),
        skip('broadcast_tensors'),
        skip('linalg.lstsq'),
        skip('nn.functional.bilinear'),
        skip('native_layer_norm'),

        # Potential bugs/errors
        xfail('as_strided'),  # AssertionError: Tensor-likes are not close!
        xfail('as_strided_scatter'),  # AssertionError: Tensor-likes are not close!
        xfail('bernoulli'),  # calls random op
        xfail('bfloat16'),  # required rank 4 tensor to use channels_last format
        xfail('cdist'),  # Forward AD not implemented and no decomposition
        xfail('chalf'),  # required rank 4 tensor to use channels_last format
        xfail('cholesky'),  # Forward AD not implemented and no decomposition
        xfail('double'),  # required rank 4 tensor to use channels_last format
        xfail('float'),  # required rank 4 tensor to use channels_last format
        xfail('half'),  # required rank 4 tensor to use channels_last format
        xfail('index_reduce'),  # Forward AD not implemented and no decomposition
        xfail('linalg.eig'),  # vmap over torch.allclose isn't supported yet.
        xfail('logcumsumexp'),  # Forward AD not implemented and no decomposition
        xfail('mvlgamma', 'mvlgamma_p_1'),  # vmap: inplace into a regular tensor
        xfail('mvlgamma', 'mvlgamma_p_3'),  # vmap: inplace into a regular tensor
        xfail('mvlgamma', 'mvlgamma_p_5'),  # vmap: inplace into a regular tensor
        xfail('nanquantile'),  # Batching rule not implemented for aten::equal
        # RuntimeError: Batch norm got a batched tensor as input while the
        # running_mean or running_var, which will be updated in place,
        # were not batched.
        xfail('nn.functional.batch_norm'),
        xfail('nn.functional.batch_norm', 'without_cudnn'),
        xfail('nn.functional.binary_cross_entropy'),  # vmap: inplace into a regular tensor
        xfail("nn.functional.ctc_loss"),  # ForwardAD not implemented and no decomposition
        xfail('nn.functional.dropout2d'),  # calls random op
        xfail('nn.functional.dropout3d'),  # calls random op
        xfail('nn.functional.dropout'),  # calls random op
        skip('nn.functional._scaled_dot_product_attention'),  # randomness
        xfail('nn.functional.embedding_bag'),  # Forward AD not implemented and no decomposition
        xfail('nn.functional.feature_alpha_dropout', 'with_train'),  # calls random op
        xfail('nn.functional.fractional_max_pool2d'),  # calls random op
        xfail('nn.functional.fractional_max_pool3d'),  # calls random op
        xfail('nn.functional.gaussian_nll_loss'),  # data depenedant flow
        xfail('nn.functional.grid_sample'),  # Forward AD not implemented and no decomposition
        xfail('nn.functional.hardsigmoid'),  # Forward AD not implemented and no decomposition
        xfail('nn.functional.hinge_embedding_loss'),  # vmap: inplace into a regular tensor
        xfail('nn.functional.huber_loss'),  # Forward AD not implemented and no decomposition
        # RuntimeError: Batch norm got a batched tensor as input while the
        # running_mean or running_var, which will be updated in place,
        # were not batched.
        xfail('nn.functional.instance_norm'),
        xfail('nn.functional.logsigmoid'),  # Forward AD not implemented and no decomposition
        # NYI: Tensor.clone(memory_format) inside vmap is only supported with
        # memory_format torch.preserve_format or torch.contiguous_format (got ChannelsLast)
        xfail('nn.functional.max_unpool2d'),
        xfail('nn.functional.max_unpool2d', 'grad'),
        xfail('nn.functional.multi_margin_loss'),  # Forward AD not implemented and no decomposition
        xfail('nn.functional.multilabel_margin_loss'),  # Forward AD not implemented and no decomposition
        xfail('nn.functional.multilabel_soft_margin_loss'),  # Forward AD not implemented and no decomposition
        xfail('nn.functional.pdist'),  # Forward AD not implemented and no decomposition
        xfail('nn.functional.rrelu'),  # vmap: we do not yet support aten::rrelu_with_noise.
        xfail('nn.functional.soft_margin_loss'),  # Forward AD not implemented and no decomposition
        xfail('normal'),  # calls random op
        xfail('normal', 'number_mean'),  # calls random op
        xfail('pca_lowrank'),  # calls random op
        xfail('quantile'),  # Batching rule not implemented for aten::equal
        xfail('renorm'),  # Forward AD not implemented and no decomposition
        xfail('scatter_reduce', 'prod'),  # Forward AD not implemented and no decomposition
        xfail('segment_reduce', 'lengths'),  # Forward AD not implemented and no decomposition
        xfail('segment_reduce', 'offsets'),  # Forward AD not implemented and no decomposition
        xfail('sparse.sampled_addmm'),  # RuntimeError: Sparse CSR tensors do not have strides
        xfail('svd_lowrank'),  # calls random op
        xfail('symeig'),  # Forward AD not implemented and no decomposition
        xfail('take'),  # vmap: inplace into regular tensor
        xfail('to'),  # RuntimeError: required rank 4 tensor to use channels_last format
        xfail('to_sparse'),  # Forward AD not implemented and no decomposition
        xfail('view_as_complex'),  # RuntimeError: Tensor must have a last dimension with stride 1
    }))
    @ops(op_db + additional_op_db, allowed_dtypes=(torch.float,))
    @toleranceOverride({torch.float32: tol(atol=1e-04, rtol=1e-04)})
    @opsToleranceOverride('TestOperators', 'test_vmapjvpvjp', (
        tol1('linalg.svd',
             {torch.float32: tol(atol=5e-04, rtol=5e-04)}),
        tol1('linalg.householder_product',
             {torch.float32: tol(atol=5e-03, rtol=5e-03)}),
        tol1('linalg.multi_dot',
             {torch.float32: tol(atol=5e-04, rtol=5e-04)}),
        tol2('linalg.pinv', 'hermitian',
             {torch.float32: tol(atol=5e-04, rtol=5e-04)}),
        tol1('svd',
             {torch.float32: tol(atol=5e-04, rtol=5e-04)}),
    ))
    def test_vmapjvpvjp(self, device, dtype, op):
        # Since we test `jvpvjp` seperately,
        # in this we just check that vmap of `jvpvjp`
        # is correct.
        if not op.supports_autograd:
            self.skipTest("Skipped! Autograd not supported.")
            return

        samples = op.sample_inputs(device, dtype, requires_grad=True)

        # TODO: test in-place
        if is_inplace(op, op.get_op()):
            self.skipTest("Skipped! NYI: inplace-testing not supported.")
            return

        for sample in samples:
            fn, primals = normalize_op_input_output(op, sample)
            result = fn(*primals)
            cotangents = tree_map(lambda x: torch.randn_like(x), result)

            primals_tangents = tree_map(lambda x: torch.randn_like(x), primals)
            cotangents_tangents = tree_map(lambda x: torch.randn_like(x), cotangents)

            def push_vjp(primals, cotangents):
                _, vjp_fn = vjp(fn, *primals)
                return vjp_fn(cotangents)

            args, spec = tree_flatten(((primals, cotangents), (primals_tangents, cotangents_tangents)))

            def jvp_of_vjp(*args):
                (primals, tangents) = tree_unflatten(args, spec)
                primals_out, tangents_out = jvp(push_vjp, primals, tangents)

                flat_primals_out, _ = tree_flatten(primals_out)
                flat_tangents_out, _ = tree_flatten(tangents_out)
                return tuple(flat_primals_out + flat_tangents_out)

            is_batch_norm_and_training = is_batch_norm_training(op, sample.kwargs)
            generator = get_fallback_and_vmap_exhaustive(
                jvp_of_vjp, args, {}, is_batch_norm_and_training=is_batch_norm_and_training)
            for loop_out, batched_out in generator:
                self.assertEqual(loop_out, batched_out)


    def _make_extremal_inputs(self, shape, device):
        if shape is None:
            return (None,)
        return (
            torch.full(shape, -1000., device=device),
            torch.zeros(shape, device=device),
            torch.full(shape, 1000., device=device),
        )

    def _arg_and_kwarg_options(self, args_options, kwargs_options):
        return itertools.product(*args_options, kwargs_options)

    def test_extremal_numerics_nll_loss(self, device):
        N, C = 3, 4
        d1, d2, d3 = 5, 6, 7
        shapes = (
            ((N, C), (N,), (C,)),
            ((N, C), (N,), None),
            ((N, C, d1, d2, d3), (N, d1, d2, d3), (C,)),
            ((N, C, d1, d2, d3), (N, d1, d2, d3), None),
        )
        kwargs_options = ({'ignore_index': 0, 'reduction': 'mean'}, {'reduction': 'sum'}, {'reduction': 'none'}, {})
        for input_shape, target_shape, weight_shape in shapes:
            input_options = self._make_extremal_inputs(input_shape, device)
            for input, kwargs in self._arg_and_kwarg_options((input_options,), kwargs_options):
                if weight_shape is None:
                    weight = None
                else:
                    weight = torch.randn(weight_shape, device=device)
                target = torch.randint(0, C, target_shape, device=device)
                target[0] = 1  # since we're ignoring index 0, at least one element must be non-zero

                fn = functools.partial(torch.nn.functional.nll_loss, target=target, weight=weight, **kwargs)
                result = fn(input)
                cotangents = torch.randn_like(result, device=device)
                self._compare_jacobians_of_vjp(fn, (cotangents, input))

    def test_extremal_numerics_l1_loss(self, device):
        N, C, H, W = 3, 4, 5, 6
        shapes = ((N, C), (N, C, H), (N, C, H, W))
        kwargs_options = ({'reduction': 'sum'}, {'reduction': 'none'}, {})
        for shape in shapes:
            input_options = self._make_extremal_inputs(shape, device)
            target_options = self._make_extremal_inputs(shape, device)
            for input, target, kwargs in self._arg_and_kwarg_options((input_options, target_options), kwargs_options):
                result = torch.nn.functional.l1_loss(input, target)
                cotangents = torch.randn_like(result, device=device)
                self._compare_jacobians_of_vjp(torch.nn.functional.l1_loss, (cotangents, input, target))

    def test_extremal_numerics_mse_loss(self, device):
        N, C, H, W = 3, 4, 5, 6
        shapes = ((N, C), (N, C, H), (N, C, H, W))
        kwargs_options = ({'reduction': 'sum'}, {'reduction': 'none'}, {})
        for shape in shapes:
            input_options = self._make_extremal_inputs(shape, device)
            target_options = self._make_extremal_inputs(shape, device)
            for input, target, kwargs in self._arg_and_kwarg_options((input_options, target_options), kwargs_options):
                result = torch.nn.functional.mse_loss(input, target)
                cotangents = torch.randn_like(result, device=device)
                self._compare_jacobians_of_vjp(torch.nn.functional.mse_loss, (cotangents, input, target))

    def test_extremal_numerics_softmax(self, device):
        N, C, H, W = 3, 4, 5, 6
        shapes = ((N, C), (N, C, H), (N, C, H, W))
        kwargs_options = ({'dim': 1}, {})
        for shape in shapes:
            input_options = self._make_extremal_inputs(shape, device)
            for input, kwargs in self._arg_and_kwarg_options((input_options,), kwargs_options):
                result = torch.nn.functional.softmax(input)
                cotangents = torch.randn_like(result, device=device)
                self._compare_jacobians_of_vjp(torch.nn.functional.softmax, (cotangents, input))


    def test_extremal_numerics_log_softmax(self, device):
        N, C, H, W = 3, 4, 5, 6
        shapes = ((N, C), (N, C, H), (N, C, H, W))
        kwargs_options = ({'dim': 1}, {})
        for shape in shapes:
            input_options = self._make_extremal_inputs(shape, device)
            for input, kwargs in self._arg_and_kwarg_options((input_options,), kwargs_options):
                result = torch.nn.functional.log_softmax(input)
                cotangents = torch.randn_like(result, device=device)
                self._compare_jacobians_of_vjp(torch.nn.functional.log_softmax, (cotangents, input))

    def test_extremal_numerics_cross_entropy(self, device):
        N, C = 3, 4
        d1, d2, d3 = 5, 6, 7
        shapes = (
            ((N, C), (N,), (C,)),
            ((N, C), (N,), None),
            ((N, C), (N, C), (C,)),
            ((N, C), (N, C), None),
            ((C,), (), (C,)),
            ((C,), (), None),
            ((C,), (C,), (C,)),
            ((C,), (C,), None),
            ((N, C, d1, d2, d3), (N, d1, d2, d3), (C,)),
            ((N, C, d1, d2, d3), (N, d1, d2, d3), None),
            ((N, C, d1, d2, d3), (N, C, d1, d2, d3), (C,)),
            ((N, C, d1, d2, d3), (N, C, d1, d2, d3), None),
        )
        for input_shape, target_shape, weight_shape in shapes:
            input_options = self._make_extremal_inputs(input_shape, device)
            kwargs_options = [{'reduction': 'sum'}, {'reduction': 'none'}, {}]
            if input_shape != target_shape:
                kwargs_options.append({'ignore_index': 0, 'reduction': 'mean'})

            for input, kwargs in self._arg_and_kwarg_options((input_options,), kwargs_options):
                if weight_shape is None:
                    weight = None
                else:
                    weight = torch.randn(weight_shape, device=device)

                if input_shape == target_shape:
                    target = torch.rand(target_shape, device=device)
                elif len(target_shape) == 0:
                    target = torch.tensor(1, device=device)  # must be non-zero since ignore_index may be 0
                else:
                    target = torch.randint(0, C, target_shape, device=device)

                fn = functools.partial(torch.nn.functional.cross_entropy, target=target, weight=weight, **kwargs)
                result = fn(input)
                cotangents = torch.randn_like(result, device=device)
                self._compare_jacobians_of_vjp(fn, (cotangents, input), atol_rtol=(1e-4, 1e-5))

    def test_extremal_numerics_binary_cross_entropy(self, device):
        N, C, H, W = 3, 4, 5, 6
        shapes = ((N, C), (N, C, H), (N, C, H, W))
        for shape in shapes:
            weight_options = self._make_extremal_inputs(shape, device)
            kwargs_options = [{'reduction': 'sum'}, {'reduction': 'none'}, {}]

            for weight, kwargs in self._arg_and_kwarg_options((weight_options,), kwargs_options):
                input = torch.rand(shape, device=device)
                target = torch.rand(shape, device=device)
                fn = functools.partial(torch.nn.functional.binary_cross_entropy, target=target, weight=weight, **kwargs)
                result = fn(input)
                cotangents = torch.randn_like(result, device=device)
                self._compare_jacobians_of_vjp(fn, (cotangents, input), atol_rtol=(1e-4, 2e-5))

    def test_extremal_numerics_layer_norm(self, device):
        N, C, H, W = 3, 4, 5, 6
        shapes = ((N, C), (N, C, H), (N, C, H, W))
        for shape in shapes:
            input_options = self._make_extremal_inputs(shape, device)
            normalized_shape = shape[1:]
            weight_options = self._make_extremal_inputs(normalized_shape, device)
            bias_options = self._make_extremal_inputs(normalized_shape, device)

            for input, bias, weight in self._arg_and_kwarg_options((input_options, bias_options, weight_options), ()):
                def fn(input, weight, bias):
                    return torch.nn.functional.layer_norm(input, normalized_shape, weight=weight, bias=bias)
                result = fn(input, weight, bias)
                cotangents = torch.randn_like(result, device=device)
                self._compare_jacobians_of_vjp(fn, (cotangents, input, weight, bias))

    @ops(op_db + additional_op_db, allowed_dtypes=(torch.float32, torch.double))
    @skipOps('TestOperators', 'test_vmap_autograd_grad', {
        xfail('linalg.eig'),  # all close?
        # The size of tensor a (4) must match the size of tensor b (10) at non-singleton dimension 0
        xfail('masked_select'),
        xfail('nn.functional.max_unpool2d', 'grad'),  # contiguous call
        xfail('nn.functional.max_unpool2d'),  # contiguous call
        xfail('to_sparse'),  # dispatch key issue

        # numerical inconsistencies, look like bugs
        skip('matrix_exp', dtypes=(torch.float32,), device_type='cuda'),  # fails on linux, passes on windows
        skip('ldexp', dtypes=(torch.float32,), device_type='cpu'),  # fails on all but mac
        skip('__rmatmul__'),  # flaky needs investigation
        skip('matmul'),  # flaky needs investigation
        skip('nn.functional.conv_transpose3d'),  # flaky needs investigation
        skip('nn.functional.conv_transpose2d'),  # flaky needs investigation
        skip('nn.functional.conv_transpose1d'),  # flaky needs investigation
        skip('nn.functional.layer_norm', dtypes=(torch.float32,), device_type='cpu'),  # fails on windows
        skip('linalg.lu_factor', dtypes=(torch.float32,), device_type='cuda'),  # fails on all but windows
        skip('linalg.lu_factor_ex', dtypes=(torch.float32,), device_type='cuda'),  # fails on all but windows
        skip('linalg.multi_dot', '', device_type='cpu'),
        skip('sparse.sampled_addmm', ''),
        skip('native_layer_norm', '', device_type='cpu'),
        xfail('as_strided_scatter', ''),
    })
    @opsToleranceOverride('TestOperators', 'test_vmap_autograd_grad', (
        tol1('linalg.householder_product',
             {torch.float32: tol(atol=5e-04, rtol=9e-03)}, device_type='cuda'),
        tol1('linalg.householder_product',
             {torch.float32: tol(atol=1e-04, rtol=1e-04)}, device_type='cpu'),
<<<<<<< HEAD
        tol1('linalg.multi_dot',
             {torch.float32: tol(atol=2e-04, rtol=1e-04)}, device_type='cuda'),
=======
        tol2('linalg.pinv', 'hermitian',
             {torch.float32: tol(atol=5e-06, rtol=5e-06)}),
>>>>>>> a76995e5
    ))
    def test_vmap_autograd_grad(self, device, dtype, op):
        def is_differentiable(inp):
            return isinstance(inp, Tensor) and (inp.grad_fn is not None or inp.requires_grad)

        def get_flat_differentiable(pytree):
            flattened = tree_flatten(pytree)[0]
            return tuple(i for i in flattened if is_differentiable(i))

        def get_differentiable_linked(list1, list2):
            paired_list = zip(list1, list2)
            paired_list = tuple((first, second) for (first, second) in paired_list if is_differentiable(first))
            return zip(*paired_list)

        def filter_none(out):
            flattened = tree_flatten(out)[0]
            return tuple(o for o in flattened if o is not None)

        if not op.supports_autograd:
            self.skipTest("Skipped! Autograd not supported.")
            return

        sample_inputs = op.sample_inputs(device, dtype, requires_grad=True)

        for sample_input in sample_inputs:
            fn, primals = normalize_op_input_output(op, sample_input)
            out = fn(*primals)
            cotangents = tree_map(torch.randn_like, out)

            def compute_grad(cotangents):
                out_flattened = out
                cotangents_flattened = cotangents
                if not isinstance(out_flattened, torch.Tensor):
                    out_flattened = tree_flatten(out)[0]
                    cotangents_flattened = tree_flatten(cotangents)[0]
                    out_flattened, cotangents_flattened = get_differentiable_linked(out_flattened, cotangents_flattened)

                return filter_none(
                    torch.autograd.grad(out_flattened, get_flat_differentiable(primals), cotangents_flattened,
                                        retain_graph=True, allow_unused=True))

            is_batch_norm_and_training = is_batch_norm_training(op, sample_input.kwargs)
            generator = get_fallback_and_vmap_exhaustive(
                compute_grad, (cotangents,), {}, is_batch_norm_and_training=is_batch_norm_and_training)
            for loop_out, batched_out in generator:
                self.assertEqual(loop_out, batched_out)

    def test_vmapvmapjvp_linalg_solve(self):
        ops = [op for op in op_db if op.name == "linalg.solve"]
        assert len(ops) > 0

        # this specializes a lot of code from the get_fallback_and_vmap_exhaustive test. If we need this more
        # generally, this could go for a refactor

        B0 = 2
        B1 = 3

        # we want to check the case where A will be seen as contiguous by jvp but during the vmap calls will become
        # non-contiguous because vmap will expand. This will happen during both levels of vmap
        A = torch.randn(4, 4)
        k = torch.randn(4, 5, B1, B0)
        fn, args = get_jvp_variant_primals_tangents(torch.linalg.solve, SampleInput(A, args=(k,)))

        in_dims_all = (None, -1, None, -1)
        batched_out = vmap(vmap(fn, in_dims=in_dims_all), in_dims=in_dims_all)(*args)
        loop_out = loop2(fn, in_dims_all, in_dims_all, 0, 0, B0, B1, *args)
        self.assertEqual(loop_out, batched_out)


only_for = ("cpu", "cuda")
instantiate_device_type_tests(TestOperators, globals(), only_for=only_for)

if __name__ == '__main__':
    run_tests()<|MERGE_RESOLUTION|>--- conflicted
+++ resolved
@@ -599,12 +599,8 @@
         xfail("take"),  # vmap: inplace into a regular tensor
         xfail("to"),  # rank 4 tensor for channels_last
         xfail("view_as_complex"),  # RuntimeError: Tensor must have a last dimension with stride 1
-<<<<<<< HEAD
-        xfail("_masked.softmin", device_type='cuda'),  # Mismatch in values!
-=======
         xfail("masked.softmax", device_type='cuda'),  # Mismatch in values!
         xfail("masked.softmin", device_type='cuda'),  # Mismatch in values!
->>>>>>> a76995e5
         # got a batched tensor as input while the running_mean or running_var,
         # which will be updated in place, were not batched.
         xfail("nn.functional.batch_norm", 'without_cudnn'),
@@ -1161,11 +1157,7 @@
     @opsToleranceOverride('TestOperators', 'test_jvpvjp', (
         tol1('masked.prod',
              {torch.float32: tol(atol=1e-04, rtol=1.3e-05)}),
-<<<<<<< HEAD
-        tol1('_masked.cumprod',
-=======
         tol1('masked.cumprod',
->>>>>>> a76995e5
              {torch.float32: tol(atol=1e-04, rtol=5e-04)}),
         tol1('cumprod',
              {torch.float32: tol(atol=1e-04, rtol=1.3e-05)}, device_type='cuda'),
@@ -1553,13 +1545,10 @@
              {torch.float32: tol(atol=5e-04, rtol=9e-03)}, device_type='cuda'),
         tol1('linalg.householder_product',
              {torch.float32: tol(atol=1e-04, rtol=1e-04)}, device_type='cpu'),
-<<<<<<< HEAD
         tol1('linalg.multi_dot',
              {torch.float32: tol(atol=2e-04, rtol=1e-04)}, device_type='cuda'),
-=======
         tol2('linalg.pinv', 'hermitian',
              {torch.float32: tol(atol=5e-06, rtol=5e-06)}),
->>>>>>> a76995e5
     ))
     def test_vmap_autograd_grad(self, device, dtype, op):
         def is_differentiable(inp):
