
r"""
The torch package contains data structures for multi-dimensional
tensors and defines mathematical operations over these tensors.
Additionally, it provides many utilities for efficient serializing of
Tensors and arbitrary types, and other useful utilities.

It has a CUDA counterpart, that enables you to run your tensor computations
on an NVIDIA GPU with compute capability >= 3.0.
"""

import os
import sys
import platform
import textwrap
import ctypes
import inspect
if sys.version_info < (3,):
    raise Exception("Python 2 has reached end-of-life and is no longer supported by PyTorch.")

from ._utils import _import_dotted_name, classproperty
from ._utils_internal import get_file_path, prepare_multiprocessing_environment, \
    USE_RTLD_GLOBAL_WITH_LIBTORCH, USE_GLOBAL_DEPS
# TODO(torch_deploy) figure out how to freeze version.py in fbcode build
if sys.executable == 'torch_deploy':
    __version__ = "torch-deploy-1.8"
else:
    from .torch_version import __version__ as __version__

from ._six import string_classes as _string_classes

from typing import Set, Type, TYPE_CHECKING, Union, Callable
import builtins

__all__ = [
    'typename', 'is_tensor', 'is_storage', 'set_default_tensor_type',
    'set_rng_state', 'get_rng_state', 'manual_seed', 'initial_seed', 'seed',
    'save', 'load', 'set_printoptions', 'chunk', 'split', 'stack', 'matmul',
    'no_grad', 'enable_grad', 'rand', 'randn', 'inference_mode',
    'DoubleStorage', 'FloatStorage', 'LongStorage', 'IntStorage',
    'ShortStorage', 'CharStorage', 'ByteStorage', 'BoolStorage',
    'TypedStorage', 'UntypedStorage',
    'DoubleTensor', 'FloatTensor', 'LongTensor', 'IntTensor',
    'ShortTensor', 'CharTensor', 'ByteTensor', 'BoolTensor', 'Tensor',
    'lobpcg', 'use_deterministic_algorithms',
    'are_deterministic_algorithms_enabled',
    'is_deterministic_algorithms_warn_only_enabled',
    'set_deterministic_debug_mode', 'get_deterministic_debug_mode',
    'set_float32_matmul_precision', 'get_float32_matmul_precision',
    'set_warn_always', 'is_warn_always_enabled',
]

################################################################################
# Load the extension module
################################################################################

if sys.platform == 'win32':
    pfiles_path = os.getenv('ProgramFiles', 'C:\\Program Files')
    py_dll_path = os.path.join(sys.exec_prefix, 'Library', 'bin')
    th_dll_path = os.path.join(os.path.dirname(__file__), 'lib')

    # When users create a virtualenv that inherits the base environment,
    # we will need to add the corresponding library directory into
    # DLL search directories. Otherwise, it will rely on `PATH` which
    # is dependent on user settings.
    if sys.exec_prefix != sys.base_exec_prefix:
        base_py_dll_path = os.path.join(sys.base_exec_prefix, 'Library', 'bin')
    else:
        base_py_dll_path = ''

    dll_paths = list(filter(os.path.exists, [th_dll_path, py_dll_path, base_py_dll_path]))

    if all([not os.path.exists(os.path.join(p, 'nvToolsExt64_1.dll')) for p in dll_paths]):
        nvtoolsext_dll_path = os.path.join(
            os.getenv('NVTOOLSEXT_PATH', os.path.join(pfiles_path, 'NVIDIA Corporation', 'NvToolsExt')), 'bin', 'x64')
    else:
        nvtoolsext_dll_path = ''

    from .version import cuda as cuda_version
    import glob
    if cuda_version and all([not glob.glob(os.path.join(p, 'cudart64*.dll')) for p in dll_paths]):
        cuda_version_1 = cuda_version.replace('.', '_')
        cuda_path_var = 'CUDA_PATH_V' + cuda_version_1
        default_path = os.path.join(pfiles_path, 'NVIDIA GPU Computing Toolkit', 'CUDA', 'v' + cuda_version)
        cuda_path = os.path.join(os.getenv(cuda_path_var, default_path), 'bin')
    else:
        cuda_path = ''

    dll_paths.extend(filter(os.path.exists, [nvtoolsext_dll_path, cuda_path]))

    kernel32 = ctypes.WinDLL('kernel32.dll', use_last_error=True)
    with_load_library_flags = hasattr(kernel32, 'AddDllDirectory')
    prev_error_mode = kernel32.SetErrorMode(0x0001)

    kernel32.LoadLibraryW.restype = ctypes.c_void_p
    if with_load_library_flags:
        kernel32.AddDllDirectory.restype = ctypes.c_void_p
        kernel32.LoadLibraryExW.restype = ctypes.c_void_p

    for dll_path in dll_paths:
        if sys.version_info >= (3, 8):
            os.add_dll_directory(dll_path)
        elif with_load_library_flags:
            res = kernel32.AddDllDirectory(dll_path)
            if res is None:
                err = ctypes.WinError(ctypes.get_last_error())
                err.strerror += f' Error adding "{dll_path}" to the DLL directories.'
                raise err

    try:
        ctypes.CDLL('vcruntime140.dll')
        ctypes.CDLL('msvcp140.dll')
        ctypes.CDLL('vcruntime140_1.dll')
    except OSError:
        print('''Microsoft Visual C++ Redistributable is not installed, this may lead to the DLL load failure.
                 It can be downloaded at https://aka.ms/vs/16/release/vc_redist.x64.exe''')

    dlls = glob.glob(os.path.join(th_dll_path, '*.dll'))
    path_patched = False
    for dll in dlls:
        is_loaded = False
        if with_load_library_flags:
            res = kernel32.LoadLibraryExW(dll, None, 0x00001100)
            last_error = ctypes.get_last_error()
            if res is None and last_error != 126:
                err = ctypes.WinError(last_error)
                err.strerror += f' Error loading "{dll}" or one of its dependencies.'
                raise err
            elif res is not None:
                is_loaded = True
        if not is_loaded:
            if not path_patched:
                os.environ['PATH'] = ';'.join(dll_paths + [os.environ['PATH']])
                path_patched = True
            res = kernel32.LoadLibraryW(dll)
            if res is None:
                err = ctypes.WinError(ctypes.get_last_error())
                err.strerror += f' Error loading "{dll}" or one of its dependencies.'
                raise err

    kernel32.SetErrorMode(prev_error_mode)


# See Note [Global dependencies]
def _load_global_deps():
    if platform.system() == 'Windows' or sys.executable == 'torch_deploy':
        return

    lib_name = 'libtorch_global_deps' + ('.dylib' if platform.system() == 'Darwin' else '.so')
    here = os.path.abspath(__file__)
    lib_path = os.path.join(os.path.dirname(here), 'lib', lib_name)

    ctypes.CDLL(lib_path, mode=ctypes.RTLD_GLOBAL)


if (USE_RTLD_GLOBAL_WITH_LIBTORCH or os.getenv('TORCH_USE_RTLD_GLOBAL')) and \
        platform.system() != 'Windows':
    # Do it the hard way.  You might want to load libtorch with RTLD_GLOBAL in a
    # few circumstances:
    #
    #   1. You're in a build environment (e.g., fbcode) where
    #      libtorch_global_deps is not available, but you still need
    #      to get mkl to link in with RTLD_GLOBAL or it will just
    #      not work.
    #
    #   2. You're trying to run PyTorch under UBSAN and you need
    #      to ensure that only one copy of libtorch is loaded, so
    #      vptr checks work properly
    #
    # If you're using this setting, you must verify that all the libraries
    # you load consistently use the same libstdc++, or you may have
    # mysterious segfaults.
    #
    old_flags = sys.getdlopenflags()
    sys.setdlopenflags(os.RTLD_GLOBAL | os.RTLD_LAZY)
    from torch._C import *  # noqa: F403
    sys.setdlopenflags(old_flags)
    del old_flags

else:
    # Easy way.  You want this most of the time, because it will prevent
    # C++ symbols from libtorch clobbering C++ symbols from other
    # libraries, leading to mysterious segfaults.
    #
    # If building in an environment where libtorch_global_deps isn't available
    # like parts of fbsource, but where RTLD_GLOBAL causes segfaults, you will
    # want USE_RTLD_GLOBAL_WITH_LIBTORCH = False and USE_GLOBAL_DEPS = False
    #
    # See Note [Global dependencies]
    if USE_GLOBAL_DEPS:
        _load_global_deps()
    from torch._C import *  # noqa: F403

# Appease the type checker; ordinarily this binding is inserted by the
# torch._C module initialization code in C
if TYPE_CHECKING:
    import torch._C as _C

# Check to see if we can load C extensions, and if not provide some guidance
# on what the problem might be.
try:
    # _initExtension is chosen (arbitrarily) as a sentinel.
    from torch._C import _initExtension
except ImportError:
    import torch._C as _C_for_compiled_check

    # The __file__ check only works for Python 3.7 and above.
    if sys.version_info >= (3, 7) and _C_for_compiled_check.__file__ is None:
        raise ImportError(textwrap.dedent('''
            Failed to load PyTorch C extensions:
                It appears that PyTorch has loaded the `torch/_C` folder
                of the PyTorch repository rather than the C extensions which
                are expected in the `torch._C` namespace. This can occur when
                using the `install` workflow. e.g.
                    $ python setup.py install && python -c "import torch"

                This error can generally be solved using the `develop` workflow
                    $ python setup.py develop && python -c "import torch"  # This should succeed
                or by running Python from a different directory.
            ''').strip()) from None
    raise  # If __file__ is not None the cause is unknown, so just re-raise.

for name in dir(_C):
    if name[0] != '_' and not name.endswith('Base'):
        __all__.append(name)
        obj = getattr(_C, name)
        if (isinstance(obj, Callable) or inspect.isclass(obj)):  # type: ignore[arg-type]
            if (obj.__module__ != 'torch'):
                # TODO: fix their module from C++ side
                if name not in ['DisableTorchFunction', 'Generator']:
                    obj.__module__ = 'torch'

if not TYPE_CHECKING:
    # issue 38137 and python issue 43367. Submodules of a C extension are
    # non-standard, and attributes of those submodules cannot be pickled since
    # pickle expect to be able to import them as "from _C.sub import attr"
    # which fails with "_C is not a package
    for attr in dir(_C):
        candidate = getattr(_C, attr)
        if type(candidate) is type(_C):
            # submodule
            if f'torch._C.{attr}' not in sys.modules:
                sys.modules[f'torch._C.{attr}'] = candidate


################################################################################
# Define basic utilities
################################################################################


def typename(o):
    if isinstance(o, torch.Tensor):
        return o.type()

    module = ''
    class_name = ''
    if hasattr(o, '__module__') and o.__module__ != 'builtins' \
            and o.__module__ != '__builtin__' and o.__module__ is not None:
        module = o.__module__ + '.'

    if hasattr(o, '__qualname__'):
        class_name = o.__qualname__
    elif hasattr(o, '__name__'):
        class_name = o.__name__
    else:
        class_name = o.__class__.__name__

    return module + class_name


def is_tensor(obj):
    r"""Returns True if `obj` is a PyTorch tensor.

    Note that this function is simply doing ``isinstance(obj, Tensor)``.
    Using that ``isinstance`` check is better for typechecking with mypy,
    and more explicit - so it's recommended to use that instead of
    ``is_tensor``.

    Args:
        obj (Object): Object to test
    Example::

        >>> x=torch.tensor([1,2,3])
        >>> torch.is_tensor(x)
        True

    """
    return isinstance(obj, torch.Tensor)


def is_storage(obj):
    r"""Returns True if `obj` is a PyTorch storage object.

    Args:
        obj (Object): Object to test
    """
    return type(obj) in _storage_classes


def set_default_tensor_type(t):
    r"""Sets the default ``torch.Tensor`` type to floating point tensor type
    ``t``. This type will also be used as default floating point type for
    type inference in :func:`torch.tensor`.

    The default floating point tensor type is initially ``torch.FloatTensor``.

    Args:
        t (type or string): the floating point tensor type or its name

    Example::

        >>> # xdoctest: +SKIP("Other tests may have changed the default type. Can we reset it?")
        >>> torch.tensor([1.2, 3]).dtype    # initial default for floating point is torch.float32
        torch.float32
        >>> torch.set_default_tensor_type(torch.DoubleTensor)
        >>> torch.tensor([1.2, 3]).dtype    # a new floating point tensor
        torch.float64

    """
    if isinstance(t, _string_classes):
        t = _import_dotted_name(t)
    _C._set_default_tensor_type(t)


def set_default_dtype(d):
    r"""

    Sets the default floating point dtype to :attr:`d`. Supports torch.float32
    and torch.float64 as inputs. Other dtypes may be accepted without complaint
    but are not supported and are unlikely to work as expected.

    When PyTorch is initialized its default floating point dtype is torch.float32,
    and the intent of set_default_dtype(torch.float64) is to facilitate NumPy-like
    type inference. The default floating point dtype is used to:

    1. Implicitly determine the default complex dtype. When the default floating point
       type is float32 the default complex dtype is complex64, and when the default
       floating point type is float64 the default complex type is complex128.
    2. Infer the dtype for tensors constructed using Python floats or complex Python
       numbers. See examples below.
    3. Determine the result of type promotion between bool and integer tensors and
       Python floats and complex Python numbers.

    Args:
        d (:class:`torch.dtype`): the floating point dtype to make the default.
                                  Either torch.float32 or torch.float64.

    Example:
        >>> # xdoctest: +SKIP("Other tests may have changed the default type. Can we reset it?")
        >>> # initial default for floating point is torch.float32
        >>> # Python floats are interpreted as float32
        >>> torch.tensor([1.2, 3]).dtype
        torch.float32
        >>> # initial default for floating point is torch.complex64
        >>> # Complex Python numbers are interpreted as complex64
        >>> torch.tensor([1.2, 3j]).dtype
        torch.complex64

        >>> torch.set_default_dtype(torch.float64)

        >>> # Python floats are now interpreted as float64
        >>> torch.tensor([1.2, 3]).dtype    # a new floating point tensor
        torch.float64
        >>> # Complex Python numbers are now interpreted as complex128
        >>> torch.tensor([1.2, 3j]).dtype   # a new complex tensor
        torch.complex128

    """
    _C._set_default_dtype(d)

def use_deterministic_algorithms(mode, *, warn_only=False):
    r""" Sets whether PyTorch operations must use "deterministic"
    algorithms. That is, algorithms which, given the same input, and when
    run on the same software and hardware, always produce the same output.
    When enabled, operations will use deterministic algorithms when available,
    and if only nondeterministic algorithms are available they will throw a
    :class:`RuntimeError` when called.

    .. note:: This setting alone is not always enough to make an application
        reproducible. Refer to :ref:`reproducibility` for more information.

    .. note:: :func:`torch.set_deterministic_debug_mode` offers an alternative
        interface for this feature.

    The following normally-nondeterministic operations will act
    deterministically when ``mode=True``:

        * :class:`torch.nn.Conv1d` when called on CUDA tensor
        * :class:`torch.nn.Conv2d` when called on CUDA tensor
        * :class:`torch.nn.Conv3d` when called on CUDA tensor
        * :class:`torch.nn.ConvTranspose1d` when called on CUDA tensor
        * :class:`torch.nn.ConvTranspose2d` when called on CUDA tensor
        * :class:`torch.nn.ConvTranspose3d` when called on CUDA tensor
        * :func:`torch.bmm` when called on sparse-dense CUDA tensors
        * :func:`torch.Tensor.__getitem__` when attempting to differentiate a CPU tensor
          and the index is a list of tensors
        * :func:`torch.Tensor.index_put` with ``accumulate=False``
        * :func:`torch.Tensor.index_put` with ``accumulate=True`` when called on a CPU
          tensor
        * :func:`torch.Tensor.put_` with ``accumulate=True`` when called on a CPU
          tensor
        * :func:`torch.Tensor.scatter_add_` when called on a CUDA tensor
        * :func:`torch.gather` when called on a CUDA tensor that requires grad
        * :func:`torch.index_add` when called on CUDA tensor
        * :func:`torch.index_select` when attempting to differentiate a CUDA tensor
        * :func:`torch.repeat_interleave` when attempting to differentiate a CUDA tensor
        * :func:`torch.Tensor.index_copy` when called on a CPU or CUDA tensor

    The following normally-nondeterministic operations will throw a
    :class:`RuntimeError` when ``mode=True``:

        * :class:`torch.nn.AvgPool3d` when attempting to differentiate a CUDA tensor
        * :class:`torch.nn.AdaptiveAvgPool2d` when attempting to differentiate a CUDA tensor
        * :class:`torch.nn.AdaptiveAvgPool3d` when attempting to differentiate a CUDA tensor
        * :class:`torch.nn.MaxPool3d` when attempting to differentiate a CUDA tensor
        * :class:`torch.nn.AdaptiveMaxPool2d` when attempting to differentiate a CUDA tensor
        * :class:`torch.nn.FractionalMaxPool2d` when attempting to differentiate a CUDA tensor
        * :class:`torch.nn.FractionalMaxPool3d` when attempting to differentiate a CUDA tensor
        * :func:`torch.nn.functional.interpolate` when attempting to differentiate a CUDA tensor
          and one of the following modes is used:

          - ``linear``
          - ``bilinear``
          - ``bicubic``
          - ``trilinear``

        * :class:`torch.nn.ReflectionPad1d` when attempting to differentiate a CUDA tensor
        * :class:`torch.nn.ReflectionPad2d` when attempting to differentiate a CUDA tensor
        * :class:`torch.nn.ReflectionPad3d` when attempting to differentiate a CUDA tensor
        * :class:`torch.nn.ReplicationPad1d` when attempting to differentiate a CUDA tensor
        * :class:`torch.nn.ReplicationPad2d` when attempting to differentiate a CUDA tensor
        * :class:`torch.nn.ReplicationPad3d` when attempting to differentiate a CUDA tensor
        * :class:`torch.nn.NLLLoss` when called on a CUDA tensor
        * :class:`torch.nn.CTCLoss` when attempting to differentiate a CUDA tensor
        * :class:`torch.nn.EmbeddingBag` when attempting to differentiate a CUDA tensor when
          ``mode='max'``
        * :func:`torch.Tensor.put_` when ``accumulate=False``
        * :func:`torch.Tensor.put_` when ``accumulate=True`` and called on a CUDA tensor
        * :func:`torch.histc` when called on a CUDA tensor
        * :func:`torch.bincount` when called on a CUDA tensor
        * :func:`torch.kthvalue` with called on a CUDA tensor
        * :func:`torch.median` with indices output when called on a CUDA tensor
        * :func:`torch.nn.functional.grid_sample` when attempting to differentiate a CUDA tensor
        * :func:`torch.cumsum` when called on a CUDA tensor when dtype is floating point or complex

    A handful of CUDA operations are nondeterministic if the CUDA version is
    10.2 or greater, unless the environment variable ``CUBLAS_WORKSPACE_CONFIG=:4096:8``
    or ``CUBLAS_WORKSPACE_CONFIG=:16:8`` is set. See the CUDA documentation for more
    details: `<https://docs.nvidia.com/cuda/cublas/index.html#cublasApi_reproducibility>`_
    If one of these environment variable configurations is not set, a :class:`RuntimeError`
    will be raised from these operations when called with CUDA tensors:

        * :func:`torch.mm`
        * :func:`torch.mv`
        * :func:`torch.bmm`

    Note that deterministic operations tend to have worse performance than
    nondeterministic operations.

    .. note::

        This flag does not detect or prevent nondeterministic behavior caused
        by calling an inplace operation on a tensor with an internal memory
        overlap or by giving such a tensor as the :attr:`out` argument for an
        operation. In these cases, multiple writes of different data may target
        a single memory location, and the order of writes is not guaranteed.

    Args:
        mode (:class:`bool`): If True, makes potentially nondeterministic
            operations switch to a deterministic algorithm or throw a runtime
            error. If False, allows nondeterministic operations.

    Keyword args:
        warn_only (:class:`bool`, optional): If True, operations that do not
            have a deterministic implementation will throw a warning instead of
            an error. Default: ``False``

    Example::

        >>> torch.use_deterministic_algorithms(True)

        # Forward mode nondeterministic error
        >>> # xdoctest: +SKIP
        >>> torch.randn(10, device='cuda').kthvalue(0)
        ...
        RuntimeError: kthvalue CUDA does not have a deterministic implementation...

        # Backward mode nondeterministic error
        >>> torch.nn.AvgPool3d(1)(torch.randn(3, 4, 5, 6, requires_grad=True).cuda()).sum().backward()
        ...
        RuntimeError: avg_pool3d_backward_cuda does not have a deterministic implementation...
    """
    _C._set_deterministic_algorithms(mode, warn_only=warn_only)

def are_deterministic_algorithms_enabled():
    r"""Returns True if the global deterministic flag is turned on. Refer to
    :func:`torch.use_deterministic_algorithms` documentation for more details.
    """
    return _C._get_deterministic_algorithms()

def is_deterministic_algorithms_warn_only_enabled():
    r"""Returns True if the global deterministic flag is set to warn only.
    Refer to :func:`torch.use_deterministic_algorithms` documentation for more
    details.
    """
    return _C._get_deterministic_algorithms_warn_only()

def set_deterministic_debug_mode(debug_mode: Union[builtins.int, str]) -> None:
    r"""Sets the debug mode for deterministic operations.

    .. note:: This is an alternative interface for
        :func:`torch.use_deterministic_algorithms`. Refer to that function's
        documentation for details about affected operations.

    Args:
        debug_mode(str or int): If "default" or 0, don't error or warn on
            nondeterministic operations. If "warn" or 1, warn on
            nondeterministic operations. If "error" or 2, error on
            nondeterministic operations.
    """

    # NOTE: builtins.int is used here because int in this scope resolves
    # to torch.int
    if not isinstance(debug_mode, (builtins.int, str)):
        raise TypeError(f'debug_mode must be str or int, but got {type(debug_mode)}')

    if isinstance(debug_mode, str):
        if debug_mode == 'default':
            debug_mode = 0
        elif debug_mode == 'warn':
            debug_mode = 1
        elif debug_mode == 'error':
            debug_mode = 2
        else:
            raise RuntimeError(
                'invalid value of debug_mode, expected one of `default`, '
                f'`warn`, `error`, but got {debug_mode}')

    if debug_mode == 0:
        _C._set_deterministic_algorithms(False)
    elif debug_mode == 1:
        _C._set_deterministic_algorithms(True, warn_only=True)
    elif debug_mode == 2:
        _C._set_deterministic_algorithms(True)
    else:
        raise RuntimeError(
            'invalid value of debug_mode, expected 0, 1, or 2, '
            f'but got {debug_mode}')

def get_deterministic_debug_mode() -> builtins.int:
    r"""Returns the current value of the debug mode for deterministic
    operations. Refer to :func:`torch.set_deterministic_debug_mode`
    documentation for more details.
    """

    if _C._get_deterministic_algorithms():
        if _C._get_deterministic_algorithms_warn_only():
            return 1
        else:
            return 2
    else:
        return 0

def get_float32_matmul_precision() -> builtins.str:
    r"""Returns the current value of float32 matrix multiplication precision. Refer to
    :func:`torch.set_float32_matmul_precision` documentation for more details.
    """
    return _C._get_float32_matmul_precision()

def set_float32_matmul_precision(precision):
    r"""Sets the internal precision of float32 matrix multiplications.

    Running float32 matrix multiplications in lower precision may significantly increase
    performance, and in some programs the loss of precision has a negligible impact.

    Supports three settings:

        * "highest", float32 matrix multiplications use the float32 datatype for
          internal computations.
        * "high", float32 matrix multiplications use the TensorFloat32 or bfloat16_3x
          datatypes for internal computations, if fast matrix multiplication algorithms
          using those datatypes internally are available. Otherwise float32
          matrix multiplications are computed as if the precision is "highest".
        * "medium", float32 matrix multiplications use the bfloat16 datatype for
          internal computations, if a fast matrix multiplication algorithm
          using that datatype internally is available. Otherwise float32
          matrix multiplications are computed as if the precision is "high".

    .. note::

        This does not change the output dtype of float32 matrix multiplications,
        it controls how the internal computation of the matrix multiplication is performed.

    .. note::

        This does not change the precision of convolution operations. Other flags,
        like `torch.backends.cudnn.allow_tf32`, may control the precision of convolution
        operations.

    .. note::

        This flag currently only affects one native device type: CUDA.
        If "high" or "medium" are set then the TensorFloat32 datatype will be used
        when computing float32 matrix multiplications, equivalent to setting
        `torch.backends.cuda.matmul.allow_tf32 = True`. When "highest" (the default)
        is set then the float32 datatype is used for internal computations, equivalent
        to setting `torch.backends.cuda.matmul.allow_tf32 = False`.

    Args:
        precision(str): can be set to "highest" (default), "high", or "medium" (see above).

    """
    _C._set_float32_matmul_precision(precision)

def set_warn_always(b):
    r"""When this flag is False (default) then some PyTorch warnings may only
    appear once per process. This helps avoid excessive warning information.
    Setting it to True causes these warnings to always appear, which may be
    helpful when debugging.

    Args:
        b (:class:`bool`): If True, force warnings to always be emitted
                           If False, set to the default behaviour
    """
    _C._set_warnAlways(b)

def is_warn_always_enabled():
    r"""Returns True if the global warn_always flag is turned on. Refer to
    :func:`torch.set_warn_always` documentation for more details.
    """
    return _C._get_warnAlways()

################################################################################
# Define numeric constants
################################################################################

# For Python Array API (https://data-apis.org/array-api/latest/API_specification/constants.html) and
# NumPy consistency (https://numpy.org/devdocs/reference/constants.html)
from math import e , nan , inf , pi
__all__.extend(['e', 'pi', 'nan', 'inf'])

################################################################################
# Define Storage and Tensor classes
################################################################################

from ._tensor import Tensor
from .storage import _StorageBase, TypedStorage, _LegacyStorage, UntypedStorage

# NOTE: New <type>Storage classes should never be added. When adding a new
# dtype, use torch.storage.TypedStorage directly.

class ByteStorage(_LegacyStorage):
    @classproperty
    def dtype(self):
        return torch.uint8

class DoubleStorage(_LegacyStorage):
    @classproperty
    def dtype(self):
        return torch.double

class FloatStorage(_LegacyStorage):
    @classproperty
    def dtype(self):
        return torch.float

class HalfStorage(_LegacyStorage):
    @classproperty
    def dtype(self):
        return torch.half

class LongStorage(_LegacyStorage):
    @classproperty
    def dtype(self):
        return torch.long

class IntStorage(_LegacyStorage):
    @classproperty
    def dtype(self):
        return torch.int

class ShortStorage(_LegacyStorage):
    @classproperty
    def dtype(self):
        return torch.short

class CharStorage(_LegacyStorage):
    @classproperty
    def dtype(self):
        return torch.int8

class BoolStorage(_LegacyStorage):
    @classproperty
    def dtype(self):
        return torch.bool

class BFloat16Storage(_LegacyStorage):
    @classproperty
    def dtype(self):
        return torch.bfloat16

class ComplexDoubleStorage(_LegacyStorage):
    @classproperty
    def dtype(self):
        return torch.cdouble

class ComplexFloatStorage(_LegacyStorage):
    @classproperty
    def dtype(self):
        return torch.cfloat

class QUInt8Storage(_LegacyStorage):
    @classproperty
    def dtype(self):
        return torch.quint8

class QInt8Storage(_LegacyStorage):
    @classproperty
    def dtype(self):
        return torch.qint8

class QInt32Storage(_LegacyStorage):
    @classproperty
    def dtype(self):
        return torch.qint32

class QUInt4x2Storage(_LegacyStorage):
    @classproperty
    def dtype(self):
        return torch.quint4x2

class QUInt2x4Storage(_LegacyStorage):
    @classproperty
    def dtype(self):
        return torch.quint2x4

_storage_classes = {
    UntypedStorage, DoubleStorage, FloatStorage, LongStorage, IntStorage,
    ShortStorage, CharStorage, ByteStorage, HalfStorage, BoolStorage,
    QUInt8Storage, QInt8Storage, QInt32Storage, BFloat16Storage,
    ComplexFloatStorage, ComplexDoubleStorage, QUInt4x2Storage, QUInt2x4Storage,
    TypedStorage
}

# The _tensor_classes set is initialized by the call to _C._initialize_tensor_type_bindings()
_tensor_classes: Set[Type] = set()

# If you edit these imports, please update torch/__init__.py.in as well
from .random import set_rng_state, get_rng_state, manual_seed, initial_seed, seed
from .serialization import save, load
from ._tensor_str import set_printoptions

################################################################################
# Initialize extension
################################################################################

def manager_path():
    if platform.system() == 'Windows' or sys.executable == 'torch_deploy':
        return b""
    path = get_file_path('torch', 'bin', 'torch_shm_manager')
    prepare_multiprocessing_environment(get_file_path('torch'))
    if not os.path.exists(path):
        raise RuntimeError("Unable to find torch_shm_manager at " + path)
    return path.encode('utf-8')

from torch.amp import autocast

# Shared memory manager needs to know the exact location of manager executable
_C._initExtension(manager_path())
del manager_path

# Appease the type checker: it can't deal with direct setting of globals().
# Note that we will see "too many" functions when reexporting this way; there
# is not a good way to fix this problem.  Perhaps, try to redesign VariableFunctions
# so that this import is good enough
if TYPE_CHECKING:
    # Some type signatures pulled in from _VariableFunctions here clash with
    # signatures already imported. For now these clashes are ignored; see
    # PR #43339 for details.
    from torch._C._VariableFunctions import *  # type: ignore[misc] # noqa: F403

# Ops not to be exposed in `torch` namespace,
# mostly helper ops.
PRIVATE_OPS = (
    'unique_dim',
)

for name in dir(_C._VariableFunctions):
    if name.startswith('__') or name in PRIVATE_OPS:
        continue
    obj = getattr(_C._VariableFunctions, name)
    obj.__module__ = 'torch'
    globals()[name] = obj
    if not name.startswith("_"):
        __all__.append(name)

################################################################################
# Import interface functions defined in Python
################################################################################

# needs to be after the above ATen bindings so we can overwrite from Python side
from .functional import *  # noqa: F403


################################################################################
# Remove unnecessary members
################################################################################

del _StorageBase
del _LegacyStorage

################################################################################
# Define _assert
################################################################################

# needs to be before the submodule imports to avoid circular dependencies
def _assert(condition, message):
    r"""A wrapper around Python's assert which is symbolically traceable.
    """
    from .overrides import has_torch_function, handle_torch_function

    if type(condition) is not torch.Tensor and has_torch_function((condition,)):
        return handle_torch_function(_assert, (condition,), condition, message)
    assert condition, message

################################################################################
# Import most common subpackages
################################################################################

# Use the redundant form so that type checkers know that these are a part of
# the public API. The "regular" import lines are there solely for the runtime
# side effect of adding to the imported module's members for other users.
from torch import cuda as cuda
from torch import cpu as cpu
from torch import autograd as autograd
from torch.autograd import (
    no_grad as no_grad,
    enable_grad as enable_grad,
    set_grad_enabled as set_grad_enabled,
    inference_mode as inference_mode,
)
from torch import fft as fft
from torch import futures as futures
from torch import nn as nn
from torch import optim as optim
import torch.optim._multi_tensor
from torch import multiprocessing as multiprocessing
from torch import sparse as sparse
from torch import special as special
import torch.utils.backcompat
from torch import onnx as onnx
from torch import jit as jit
from torch import linalg as linalg
from torch import hub as hub
from torch import random as random
from torch import distributions as distributions
from torch import testing as testing
import torch.backends.cuda
import torch.backends.mps
import torch.backends.cudnn
import torch.backends.mkl
import torch.backends.mkldnn
import torch.backends.openmp
import torch.backends.quantized
import torch.utils.data
from torch import __config__ as __config__
from torch import __future__ as __future__
from torch import profiler as profiler

# Quantized, sparse, AO, etc. should be last to get imported, as nothing
# is expected to depend on them.
import torch.nn.intrinsic
from torch import ao as ao
# nn.quant* depends on ao -- so should be after those.
import torch.nn.quantizable
import torch.nn.quantized
import torch.nn.qat

_C._init_names(list(torch._storage_classes))

# attach docstrings to torch and tensor functions
from . import _torch_docs, _tensor_docs, _storage_docs
del _torch_docs, _tensor_docs, _storage_docs


def compiled_with_cxx11_abi():
    r"""Returns whether PyTorch was built with _GLIBCXX_USE_CXX11_ABI=1"""
    return _C._GLIBCXX_USE_CXX11_ABI


# Import the ops "namespace"
from torch._ops import ops
from torch._classes import classes

# quantization depends on torch.fx
# Import quantization
from torch import quantization as quantization

# Import the quasi random sampler
from torch import quasirandom as quasirandom

# If you are seeing this, it means that this call site was not checked if
# the memory format could be preserved, and it was switched to old default
# behaviour of contiguous
legacy_contiguous_format = contiguous_format

# Register fork handler to initialize OpenMP in child processes (see gh-28389)
from torch.multiprocessing._atfork import register_after_fork
register_after_fork(torch.get_num_threads)
del register_after_fork

# Import tools that require fully imported torch (for applying
# torch.jit.script as a decorator, for instance):
from ._lobpcg import lobpcg as lobpcg

from ._vmap_internals import vmap as vmap

# These were previously defined in native_functions.yaml and appeared on the
# `torch` namespace, but we moved them to c10 dispatch to facilitate custom
# class usage. We add these lines here to preserve backward compatibility.
quantized_lstm = torch.ops.aten.quantized_lstm
quantized_gru = torch.ops.aten.quantized_gru

from torch.utils.dlpack import from_dlpack, to_dlpack

# Import experimental masked operations support. See
# [RFC-0016](https://github.com/pytorch/rfcs/pull/27) for more
# information.
from . import _masked

# Import removed ops with error message about removal
from ._linalg_utils import solve


def _register_device_module(device_type, module):
    r"""Register an external runtime module of the specific :attr:`device_type`
    supported by torch.

    After the :attr:`module` is registered correctly, the user can refer
    the external runtime module as part of torch with attribute torch.xxx.
    """
    # Make sure the device_type represent a supported device type for torch.
    device_type = torch.device(device_type).type
    m = sys.modules[__name__]
    if hasattr(m, device_type):
        raise RuntimeError("The runtime module of '{}' has already "
                           "been registered with '{}'".format(device_type, getattr(m, device_type)))
    setattr(m, device_type, module)
    torch_module_name = '.'.join([__name__, device_type])
    sys.modules[torch_module_name] = module

# expose return_types
from . import return_types
if sys.executable != 'torch_deploy':
    from . import library
    if not TYPE_CHECKING:
        from . import _meta_registrations

<<<<<<< HEAD
from . import patch_getitem

# Enable CUDA Sanitizer
if 'TORCH_CUDA_SANITIZER' in os.environ:
    import torch.cuda._sanitizer as csan

    csan.enable_cuda_sanitizer()
=======
from ._dispatch import python
>>>>>>> 8da0c328
<|MERGE_RESOLUTION|>--- conflicted
+++ resolved
@@ -956,7 +956,6 @@
     if not TYPE_CHECKING:
         from . import _meta_registrations
 
-<<<<<<< HEAD
 from . import patch_getitem
 
 # Enable CUDA Sanitizer
@@ -964,6 +963,5 @@
     import torch.cuda._sanitizer as csan
 
     csan.enable_cuda_sanitizer()
-=======
-from ._dispatch import python
->>>>>>> 8da0c328
+
+from ._dispatch import python