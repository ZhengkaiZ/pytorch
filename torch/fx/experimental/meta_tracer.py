--- conflicted
+++ resolved
@@ -195,11 +195,7 @@
             assert isinstance(rv, torch.fx.Proxy), 'Dont support composite output yet'
             rv.install_tensor_meta(meta_out)
         except Exception as e:
-<<<<<<< HEAD
-            warnings.warn(f'Could not compute metadata for {kind} target {target}: {e}', stacklevel=2)
-=======
             warnings.warn(f'Could not compute metadata for {kind} target {target}: {e}', stacklevel=TO_BE_DETERMINED)
->>>>>>> fff02e67
 
         return rv
 
