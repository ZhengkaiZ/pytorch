--- conflicted
+++ resolved
@@ -1436,12 +1436,6 @@
                     fsdp_state._device_handle.device_count(),
                     fsdp_state.process_group,
                 )
-<<<<<<< HEAD
-            else:
-                assert fsdp_state._device_mesh is not None
-                value = _ext_chunk_dtensor(
-                    value, fsdp_state.rank, fsdp_state._device_mesh
-                )
         elif not cpu_offload:
             with SimpleProfiler.profile("clone"):
                 value = value.detach.clone()
@@ -1449,10 +1443,6 @@
         if cpu_offload:
             with SimpleProfiler.profile(SimpleProfiler.Type.D2H):
                 value = value.cpu()
-=======
-        with SimpleProfiler.profile(SimpleProfiler.Type.D2H):
-            value = value.cpu()
->>>>>>> 8d4e228b
         gathered_state[state_name] = value
 
     logger.warning(
