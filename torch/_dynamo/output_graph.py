import collections
import contextlib
import copy
import functools
import itertools
import logging
import operator
import re
import sys
import traceback
import weakref
from dataclasses import dataclass
from typing import Any, Dict, List, NamedTuple, Optional, OrderedDict, Set, Union

import sympy

import torch._guards

import torch._logging

import torch.nn
import torch.utils._pytree as pytree
from torch import fx
from torch._guards import (
    Checkpointable,
    Guard,
    GuardsCheckpointState,
    Source,
    TracingContext,
)
from torch.fx.experimental.symbolic_shapes import free_symbols, ShapeEnv
from torch.utils.weak import WeakIdKeyDictionary, WeakTensorKeyDictionary

from . import config, logging as torchdynamo_logging, variables
from .backends.registry import CompiledFn, CompilerFn
from .bytecode_transformation import (
    create_call_function,
    create_instruction,
    Instruction,
    unique_id,
)
from .codegen import PyCodegen
from .current_scope_id import enter_new_scope
from .exc import BackendCompilerFailed, unimplemented
from .guards import GuardBuilder
from .mutation_guard import is_dynamic_nn_module
from .side_effects import SideEffects
from .source import (
    ConstantSource,
    GlobalStateSource,
    is_constant_source,
    LocalSource,
    ParamBufferSource,
    ShapeEnvSource,
    TensorProperty,
    TensorPropertySource,
)
from .utils import (
    checkpoint_params,
    CleanupHook,
    clone_inputs,
    count_calls,
    counters,
    dynamo_timed,
<<<<<<< HEAD
=======
    get_instruction_source_311,
    get_static_address_type,
>>>>>>> 3577ae3e
    graph_break_reasons,
    lazy_format_graph_code,
    lazy_format_graph_tabular,
    LazyString,
    nnmodule_doc_url_msg,
    nnmodule_has_hooks,
    same,
)
from .variables.base import VariableTracker
from .variables.builder import GraphArg, TrackedFake, VariableBuilder, wrap_fx_proxy
from .variables.nn_module import NNModuleVariable
from .variables.tensor import (
    NumpyNdarrayVariable,
    SymNodeVariable,
    TensorVariable,
    UnspecializedPythonVariable,
)

log = logging.getLogger(__name__)
graph_tabular_log = torch._logging.getArtifactLogger(__name__, "graph")
graph_code_log = torch._logging.getArtifactLogger(__name__, "graph_code")
graph_sizes_log = torch._logging.getArtifactLogger(__name__, "graph_sizes")


class OutputGraphState(NamedTuple):
    input_source_to_var: Dict[Source, VariableTracker]
    tracked_fakes: List[TrackedFake]
    guard_state: GuardsCheckpointState
    nn_modules: Optional[Dict[str, torch.nn.Module]]
    global_state: Optional[Dict[str, bool]]
    param_name_to_source: Optional[Dict[str, Source]]
    side_effects: SideEffects
    timestamp: int
    tensor_weakref_to_sizes_strides: WeakIdKeyDictionary

    def diff(self, other: "OutputGraphState", *, prefix: str = "") -> Optional[str]:
        for k in self._fields:
            if k == "guard_state":
                r = self.guard_state.diff(other.guard_state)
                if r is not None:
                    return r
                continue
            elif k == "side_effects":
                r = self.side_effects.diff(other.side_effects)
                if r is not None:
                    return r
                continue

            sv = getattr(self, k)
            ov = getattr(other, k)
            if sv != ov:
                return f"{prefix}{k} mismatch: {sv} != {ov}"
        return None

    # Back compat .guards api
    @property
    def guards(self):
        return self.guard_state.dynamo_guards


@functools.lru_cache(None)
def _step_logger():
    return torchdynamo_logging.get_step_logger(log)


@dataclass
class GraphCompileReason:
    """Stores why a given output graph was compiled; i.e. what caused the graph break."""

    reason: str
    user_stack: List[traceback.FrameSummary]

    # Indicates if this was a graph compile reason due to graph break.
    graph_break: bool = True

    def __post_init__(self):
        if self.graph_break:
            graph_break_reasons.append(self)


def _get_gen_rand_values_fn(random_calls):
    def _gen_rand_values():
        return [fn(*args, **kwargs) for fn, args, kwargs in random_calls]

    return _gen_rand_values


class FakeRootModule(torch.nn.Module):
    """Trick the constructor of fx.GraphModule"""

    def __init__(self, nn_modules: Dict[str, torch.nn.Module]):
        super().__init__()
        for k, v in nn_modules.items():
            setattr(self, k, v)

    def __repr__(self):
        return "FakeRootModule(...)"


class WrapperBackend:
    def __init__(self, backend: CompilerFn):
        self.backend: CompilerFn = backend

    def __call__(self, gm: torch.fx.GraphModule, example_inputs: List[torch.Tensor]):
        self.restore = checkpoint_params(gm)
        self.gm = gm
        copy_gm = copy.deepcopy(self.gm)
        self.candidate = self.backend(copy_gm, example_inputs)

        if self.candidate is None or self.candidate is self.gm.forward:
            return self.gm.forward

        if not config.verify_correctness:
            return self.candidate

        # if verify_correctness=True
        try:
            correct = self.gm.forward(*clone_inputs(example_inputs))
            result = self.candidate(*clone_inputs(example_inputs))

            # TODO: replace `same` function with the one in testing
            if same(correct, result):
                return self.candidate

            raise RuntimeError(f"incorrect results of backend {self}")
            return self.gm.forward

        except Exception:
            log.exception("error in verify_correctness")
            raise
        finally:
            self.restore()


Scope = Dict[str, object]


class OutputGraph(Checkpointable[OutputGraphState]):
    """
    Wrapper class to hold outputs of InstructionTranslator.  Mainly the
    generated fx.Graph.

    OutputGraph is 1:1 with a frame being processed. Each frame is associated
    with some root InstructionTranslator. When user code calls a function,
    we construct a InliningInstructionTranslator that continues to write into
    the root InstructionTranslator's OutputGraph.
    """

    def __init__(
        self,
        code_options: Dict[str, Any],
        compiler_fn: CompilerFn,
        root_tx,
        export: bool,
        export_constraints,
        frame_state,
        local_scope: Scope,
        global_scope: Scope,
        f_code,
    ):
        super().__init__()
        self.tracers = [SubgraphTracer(self)]
        # Map from graph input's `Source` to its `VariableTracker` to
        # de-duplicate graph inputs by source and reuse the tracker
        self.input_source_to_var: Dict[Source, VariableTracker] = {}
        self.export = export
        self.export_constraints = export_constraints
        self.frame_state = frame_state
        self.tensor_weakref_to_sizes_strides: WeakIdKeyDictionary = {}

        # Used to maintain an alias between real values variable tracker for tensors we have seen.
        # This map ensures that the only tensors in graph inputs, and the only tensors in guards are unique.
        self.real_value_tensor_positive_aliases = WeakTensorKeyDictionary()

        # In export mode, we force the shape_env to strictly disallow any constraining
        # of the user marked dynamic dims
        fake_mode = torch._guards.EXPORT_FAKE_MODE or torch._subclasses.FakeTensorMode(
            shape_env=ShapeEnv(
                allow_scalar_outputs=config.capture_scalar_outputs,
                allow_dynamic_output_shape_ops=config.capture_dynamic_output_shape_ops,
                frame_id=frame_state["_id"],
                # TODO: maybe should just pass the entire f_code in here?  Not
                # sure...
                co_fields={
                    "co_name": f_code.co_name,
                    "co_filename": f_code.co_filename,
                    "co_firstlineno": f_code.co_firstlineno,
                },
            ),
            # TODO (tmanlaibaatar) Remove this once we always lift params and buffers
            allow_non_fake_inputs=True if self.export else False,
        )
        self.tracing_context: TracingContext = TracingContext(fake_mode)
        # Register a SHAPE_ENV guard to make sure we setup shape guards
        # that show up in ShapeEnv
        self.guards.add(ShapeEnvSource().make_guard(GuardBuilder.SHAPE_ENV))

        self.guards.add(
            GlobalStateSource().make_guard(GuardBuilder.DETERMINISTIC_ALGORITHMS)
        )

        self.guards.add(GlobalStateSource().make_guard(GuardBuilder.GRAD_MODE))

        self.guards.add(GlobalStateSource().make_guard(GuardBuilder.DEFAULT_DEVICE))

        self.guards.add(
            GlobalStateSource().make_guard(GuardBuilder.TORCH_FUNCTION_STATE)
        )

        # tracked_fakes says where any tensor that was wrapped to fake came
        # from.  It is similar to GraphArg, in that all GraphArgs will get
        # will get added to TrackedFakes, but TrackedFakes also contains
        # GraphArgs that got pruned, and things like Tensor attributes which
        # aren't explicit graph inputs.  Used by shape guard
        self.tracked_fakes: List[TrackedFake] = []
        # Map each tensor id to a list of sources. This is necessary because
        # tensor ids cannot be recovered from tracked fakes (in general).
        # We use this map to interpret (i.e., check for violations of) constraints,
        # specifically equality constraints, which have shared tensor ids in them.
        # This map should also be generally useful, e.g., for (de)serialization.
        self.tracked_fakes_id_to_source: Dict[
            int, List[Source]
        ] = collections.defaultdict(list)
        # Stores the full fqn of a param or buffer to the relevant source.
        self.param_name_to_source: Optional[Dict[str, Source]] = dict()
        self.side_effects = SideEffects()
        self.code_options = dict(code_options)
        self.output_instructions: List[Instruction] = []
        # used to track nodes that are added between calls of copy_graphstate
        # and restore_graphstate
        self.timestamp = 0

        # Not checkpointed
        self.compiler_fn: CompilerFn = compiler_fn
        self.global_scope = global_scope
        self.local_scope = local_scope
        self.root_tx = root_tx
        from torch._dynamo.symbolic_convert import InstructionTranslatorBase

        self._current_tx: List[InstructionTranslatorBase] = []
        self.cleanups: List[CleanupHook] = []
        self.should_exit = False
        self.random_values_var = None
        self.unspec_variable_map: Dict[str, UnspecializedPythonVariable] = {}
        self.torch_function_enabled = torch._C._is_torch_function_enabled()

        # We save the global torch state here to be restored in case of graph
        # breaks. The relevant issue is seen here
        # https://github.com/pytorch/pytorch/pull/100570#issuecomment-1543427086
        # where inlining of a function changes the global state (because of the
        # presence of torch.no_grad) and there is a graph break.
        self.save_global_state()

    @property
    def root_tracer(self):
        return self.tracers[0]

    @property
    def current_tracer(self):
        return self.tracers[-1]

    def is_root_tracer(self):
        # Helper to tell if we are inside the higher order operator tracing.
        return len(self.tracers) == 1

    @property
    def graph(self):
        return self.current_tracer.graph

    # TODO(rzou): can delete after we refactor speculate_subgraph to use nested GraphTracer.
    @graph.setter
    def graph(self, value):
        self.current_tracer.graph = value

    @property
    def input_name_to_proxy(self):
        return self.current_tracer.input_name_to_proxy

    @property
    def real_value_cache(self):
        return self.current_tracer.real_value_cache

    # If you are here, and you're looking for create_graph_input,
    # to avoid ambiguity, please call one of the following:
    # - self.current_tracer.create_graph_input
    # - self.root_tracer.create_graph_input
    # See NOTE [HigherOrderOperator tracing design] for more context.

    def create_proxy(self, *args, **kwargs):
        return self.current_tracer.create_proxy(*args, **kwargs)

    def create_node(self, *args, **kwargs):
        return self.current_tracer.create_node(*args, **kwargs)

    def remove_node(self, *args, **kwargs):
        return self.current_tracer.remove_node(*args, **kwargs)

    @contextlib.contextmanager
    def new_subtracer(self):
        new_scope_ctx = enter_new_scope()
        try:
            new_scope_ctx.__enter__()
            tracer = SubgraphTracer(self, parent=self.current_tracer)
            self.tracers.append(tracer)
            yield tracer
        finally:
            new_scope_ctx.__exit__(None, None, None)
            self.tracers.pop()

    @property
    def output(self):
        return self

    @property
    def fake_mode(self):
        return self.root_tx.fake_mode

    @property
    def shape_env(self):
        return self.tracing_context.fake_mode.shape_env

    @property
    def guards(self) -> Set[Guard]:
        return self.tracing_context.guards_context.dynamo_guards

    @property
    def nn_modules(self) -> Dict[str, torch.nn.Module]:
        return self.tracing_context.module_context.nn_modules

    def save_global_state(self):
        global_state = self.tracing_context.global_context.global_state

        global_state["torch_function_enabled"] = (
            self.set_torch_function_state,
            self.torch_function_enabled,
        )
        global_state["grad_enabled"] = (torch.set_grad_enabled, torch.is_grad_enabled())
        global_state["autocast_enabled"] = (
            torch.set_autocast_enabled,
            torch.is_autocast_enabled(),
        )
        global_state["autocast_cpu_enabled"] = (
            torch.set_autocast_cpu_enabled,
            torch.is_autocast_cpu_enabled(),
        )
        global_state["autocast_gpu_dtype"] = (
            torch.set_autocast_gpu_dtype,
            torch.get_autocast_gpu_dtype(),
        )
        global_state["autocast_cpu_dtype"] = (
            torch.set_autocast_cpu_dtype,
            torch.get_autocast_cpu_dtype(),
        )
        global_state["autocast_cache_enabled"] = (
            torch.set_autocast_cache_enabled,
            torch.is_autocast_cache_enabled(),
        )

    def push_tx(self, tx):
        self._current_tx.append(tx)

    def pop_tx(self):
        return self._current_tx.pop()

    @property
    def current_tx(self):
        return self.root_tx if not self._current_tx else self._current_tx[-1]

    def copy_graphstate(self) -> OutputGraphState:
        """Create a checkpoint of the current state by copying everything"""
        assert self.param_name_to_source is not None
        guards_graph_state = self.tracing_context.guards_context.copy_graphstate()
        module_state = self.tracing_context.module_context.copy_graphstate()
        global_state = self.tracing_context.global_context.copy_graphstate()
        state = OutputGraphState(
            dict(self.input_source_to_var),
            list(self.tracked_fakes),
            guards_graph_state,
            module_state,
            global_state,
            dict(self.param_name_to_source),
            self.side_effects.clone(),
            self.timestamp,
            dict(self.tensor_weakref_to_sizes_strides),
        )
        self.timestamp += 1
        return state

    def restore_graphstate(self, state: OutputGraphState):
        """Restore a checkpoint created by self.copy_graphstate()"""
        (
            self.input_source_to_var,
            self.tracked_fakes,
            guards_state,
            module_state,
            global_state,
            self.param_name_to_source,
            self.side_effects,
            self.timestamp,
            self.tensor_weakref_to_sizes_strides,
        ) = state
        self.tracing_context.guards_context.restore_graphstate(guards_state)
        self.tracing_context.module_context.restore_graphstate(module_state)
        self.tracing_context.global_context.restore_graphstate(global_state)

        # FX deepcopy doesn't work for a partially created graph, so just remove new nodes
        removed_nodes = 0
        for node in reversed(list(self.graph.nodes)):
            if node.meta["creation_timestamp"] > self.timestamp:
                # Erasing node alone does not remove the meta information
                # So, remove the help tensor explicitly
                if "example_value" in node.meta:
                    del node.meta["example_value"]
                self.remove_node(node)
                self.real_value_cache.pop(node, None)
                removed_nodes += 1
        log.debug("restore_graphstate: removed %s nodes", removed_nodes)

    def add_symbol_bindings(self, arg: GraphArg):
        # Insert implicit size vars as necessary.  With dynamic shapes, we
        # maintain the invariant that every sizevar gets a direct SymInt input
        # into the graph.  This means downstream graph transforms can assume
        # every size variable is explicitly bound and accessible, instead of
        # having to pull it out implicitly from tensors.

        if self.export:
            return

        assert arg.fake_tensor is not None

        def bind_symint(s, prop):
            if not (
                isinstance(s, torch.SymInt) and isinstance(s.node.expr, sympy.Symbol)
            ):
                return
            # TODO: don't readd symint if we already have it in graph
            # (this is harmless because we do remove the unused ones later)
            proxy = self.root_tracer.create_graph_input(
                str(s.node.expr), torch.SymInt, before=True
            )
            proxy.node.meta["grapharg"] = GraphArg(
                prop(arg.source),
                s,
                is_unspecialized=False,
                fake_tensor=None,
                is_tensor=False,
            )

        for i, s in enumerate(arg.fake_tensor.size()):
            bind_symint(
                s, lambda src: TensorPropertySource(src, TensorProperty.SIZE, i)
            )
        for i, s in enumerate(arg.fake_tensor.stride()):
            bind_symint(
                s, lambda src: TensorPropertySource(src, TensorProperty.STRIDE, i)
            )
        bind_symint(
            arg.fake_tensor.storage_offset(),
            lambda src: TensorPropertySource(src, TensorProperty.STORAGE_OFFSET),
        )

    def count_calls(self):
        return count_calls(self.graph)

    def is_empty_graph(self):
        return len(list(self.graph.nodes)) == 0

    def get_submodule(self, keys):
        assert keys
        obj = self.nn_modules
        for k in keys.split("."):
            if isinstance(obj, dict):
                obj = obj[k]
            else:
                obj = getattr(obj, k)
        return obj

    def new_var(self, name="tmp"):
        existing = set(self.code_options["co_varnames"])
        for i in itertools.count():
            var = f"___{name}_{i}"
            if var not in existing:
                self.code_options["co_varnames"] += (var,)
                return var

    def update_co_names(self, name):
        """Ensure self.code_options.co_names contains name"""
        if name not in self.code_options["co_names"]:
            self.code_options["co_names"] += (name,)

    def register_attr_or_module(
        self,
        target: Union[torch.nn.Module, torch.Tensor, Any],
        *names,
        **options,
    ):
        if is_dynamic_nn_module(target):
            return variables.UnspecializedNNModuleVariable(target, **options)

        options = dict(options)
        options["guards"] = set(options.get("guards", []))
        assert "source" in options
        source = options["source"]
        assert not isinstance(source, ParamBufferSource)

        if isinstance(target, torch.Tensor):
            tracer = self.current_tracer
            if not self.is_root_tracer():
                # For higher order ops, we don't want to insert the get_attr in
                # innermost graph. Instead, we want to raise the params/buffers
                # as inputs to the higher-order graph, and register them as
                # get_attrs in the root tracer.

                # Note that Dynamo will still call lift_tracked_freevar_to_input
                # when these inputs are encountered for the inner graph. The
                # only difference is what happens at the root tracer for
                # nn.Parameters vs free inputs. The free inputs are registered
                # as placeholders in the root graph, whereas the nn.Parameters
                # are registered as get_attr nodes in the root graph.
                tracer = self.root_tracer

            if not is_constant_source(source):
                options["guards"].add(source.make_guard(GuardBuilder.TENSOR_MATCH))

            if get_static_address_type(target) == "guarded":
                options["guards"].add(source.make_guard(GuardBuilder.DATA_PTR_MATCH))

            def wrap_name(module_key):
                assert self.param_name_to_source is not None
                self.param_name_to_source[module_key] = source

                return wrap_fx_proxy(
                    self.root_tx,
                    tracer.create_proxy("get_attr", module_key, tuple(), {}),
                    example_value=target,
                    **options,
                )

        elif isinstance(target, torch.nn.Module):
            assert isinstance(target, torch.nn.Module)
            if nnmodule_has_hooks(target, check_forward_hooks=True):
                torch._logging.warning_once(
                    log,
                    "nn.Module forward/_pre hooks are only partially supported, and were detected in your model. "
                    "In particular, if you do not change/remove hooks after calling .compile(), you can disregard this "
                    "warning, and otherwise you may need to set torch._dynamo.config.skip_nnmodule_hook_guards=False "
                    "to ensure recompiling after changing hooks."
                    f"{nnmodule_doc_url_msg} ",
                )
            if nnmodule_has_hooks(
                target, check_backward_hooks=True, check_state_dict_hooks=True
            ):
                torch._logging.warning_once(
                    log,
                    "nn.Module state_dict and backward hooks are not yet supported by torch.compile, "
                    f"but were detected in your model and will be silently ignored. {nnmodule_doc_url_msg}",
                )

            options["guards"].add(source.make_guard(GuardBuilder.NN_MODULE))

            def wrap_name(module_key):
                return NNModuleVariable(type(target), module_key, **options)

        elif isinstance(target, (torch.SymInt, torch.SymFloat)):
            # HACKY CODE REGION BEGIN
            # WE ARE PIGGYBACKING ON EXISTING INFRA TO REGISTER ATTRS
            # This ultimately gets written to self.nn_modules, which is unfortunate
            # Attrs that are tenors and symints and such need to be migrated to have their
            # own storage
            # alas, this is like this for now

            def wrap_name(module_key):
                return SymNodeVariable.create(
                    self,
                    self.create_proxy("get_attr", module_key, tuple(), {}),
                    sym_num=target,
                    **options,
                )

            # HACKY CODE REGION END
        else:

            def wrap_name(module_key):
                self.output.update_co_names(module_key)
                self.global_scope[module_key] = target
                return VariableBuilder(self, ConstantSource(source_name=module_key))(
                    target
                )

        for k, v in self.nn_modules.items():
            if v is target:
                # it already exists
                return wrap_name(k)
        # create a new unique name
        name = "_".join(map(str, names))
        # Strip the guard lookup L/G access
        name = re.sub(r"^[GL]\['?(.*?)'?\]$", r"\1", name)
        # e.g. replace abc.xyz[123].qkv with abc.xyz_123.qkv
        name = re.sub(r"\[(\d+)\]", r"_\g<1>", name)
        # e.g. replace abc.xyz_123.qkv with abc_xyz_123_qkv
        name = re.sub(r"[^a-zA-Z0-9]", "_", name)

        if not name or not name[0].isalpha():
            name = "sub" + name
        base = name
        for i in itertools.count():
            if name not in self.nn_modules:
                self.nn_modules[name] = target
                if isinstance(target, torch.nn.Module):

                    def register_leaf_name(leaf_name):
                        assert self.param_name_to_source is not None
                        new_source = ParamBufferSource(source, leaf_name)
                        new_name = f"{name}.{leaf_name}"
                        self.param_name_to_source[new_name] = new_source

                    # annoying, but there are cases when we do not have parameters
                    # see test_nn_moduledict_contains
                    if hasattr(target, "_parameters"):
                        for leaf_name, _ in target.named_parameters():
                            register_leaf_name(leaf_name)
                    if hasattr(target, "_buffers"):
                        for leaf_name, _ in target.named_buffers():
                            register_leaf_name(leaf_name)

                return wrap_name(name)
            name = f"{base}_{i}"

        raise AssertionError("unreachable")

    def compile_subgraph(
        self, tx, partial_convert=False, reason: Optional[GraphCompileReason] = None
    ):
        """
        Generate a subgraph to continue execution on user code.
        Automatically restore live variables.
        """
        assert reason is not None

        from .decorators import disable

        self.partial_convert = partial_convert
        self.compile_subgraph_reason = reason

        log.debug("COMPILING GRAPH due to %s", reason)

        if not all(block.can_restore() for block in tx.block_stack):
            unimplemented("compile_subgraph with block_depth != 0")

        prefix_insts: List[Instruction] = []
        if sys.version_info >= (3, 11):
            # prefix instructions (Python 3.11+)
            for inst in tx.prefix_insts:
                if inst.opname == "MAKE_CELL":
                    prefix_insts.append(
                        create_instruction("MAKE_CELL", argval=inst.argval)
                    )
                elif inst.opname == "COPY_FREE_VARS":
                    prefix_insts.append(
                        create_instruction(
                            "COPY_FREE_VARS", arg=len(tx.code_options["co_freevars"])
                        )
                    )
                else:
                    prefix_insts.append(copy.copy(inst))

        def append_prefix_insts():
            self.add_output_instructions(prefix_insts)
            prefix_insts.clear()

        for block in reversed(tx.block_stack):
            block.exit(tx)

        self.cleanup_graph()
        tx.prune_dead_locals()
        stack_values = list(tx.stack)
        root = FakeRootModule(self.nn_modules)
        # Add all the local vars to the "stack" so restore at the end
        restore_vars = []
        val_to_names: OrderedDict[
            VariableTracker, List[str]
        ] = collections.OrderedDict()
        if stack_values:
            val_to_names[stack_values[-1]] = list()
        for k, v in tx.symbolic_locals.items():
            # Note! this explicitly uses .local_name for matching
            # Failure to do so will cause spurious registrations in val_to_names.
            # This will in turn result in spurious variables showing up in the graph.
            # This was very tricky to debug. For an example, dump the graph at call_user_compiler
            # while running test_subgraphs.py
            if isinstance(v.source, LocalSource) and v.source.local_name == k:
                continue  # no need to restore initial state
            if v not in val_to_names:
                val_to_names[v] = list()
            val_to_names[v].append(k)
        for v in val_to_names.keys():
            restore_vars.extend(val_to_names[v])
            stack_values.extend([v] * len(val_to_names[v]))

        # to handle random calls
        if len(tx.random_calls) > 0:
            append_prefix_insts()
            random_calls_instructions = []
            self.random_values_var = self.new_var("random_values")
            rand_fn_name = unique_id("__gen_rand_values")
            rand_fn = disable(_get_gen_rand_values_fn(tx.random_calls))
            self.install_global(rand_fn_name, rand_fn)
            codegen = PyCodegen(tx, root)
            random_calls_instructions.extend(
                codegen.load_function_name(rand_fn_name, True)
            )
            random_calls_instructions.extend(create_call_function(0, False))
            random_calls_instructions.append(
                codegen.create_store(tx.output.random_values_var),
            )
            self.add_output_instructions(random_calls_instructions)

        if (
            stack_values
            and all(
                not isinstance(v, (UnspecializedPythonVariable, NumpyNdarrayVariable))
                for v in stack_values
            )
            and all(isinstance(x, TensorVariable) for x in stack_values)
            and len(set(stack_values)) == len(stack_values)
            and self.side_effects.is_empty()
        ):
            append_prefix_insts()
            # optimization to generate better code in a common case
            self.add_output_instructions(
                self.compile_and_call_fx_graph(tx, list(reversed(stack_values)), root)
                + [create_instruction("UNPACK_SEQUENCE", arg=len(stack_values))]
            )
        else:
            graph_output_var = self.new_var("graph_out")
            pass1 = PyCodegen(tx, root, graph_output_var)
            self.side_effects.codegen_save_tempvars(pass1)
            pass1.foreach(stack_values)
            self.side_effects.codegen_update_mutated(pass1)

            # one more time now that we have established tempvars
            pass2 = PyCodegen(
                tx,
                root,
                graph_output_var,
                tempvars={val: None for val, count in pass1.uses.items() if count > 1},
            )
            self.side_effects.codegen_save_tempvars(pass2)
            pass2.foreach(stack_values)
            self.side_effects.codegen_update_mutated(pass2)

            output = []
            if count_calls(self.graph) != 0 or len(pass2.graph_outputs) != 0:
                output.extend(
                    self.compile_and_call_fx_graph(tx, pass2.graph_output_vars(), root)
                )

                if len(pass2.graph_outputs) != 0:
                    output.append(pass2.create_store(graph_output_var))
                else:
                    output.append(create_instruction("POP_TOP"))
            append_prefix_insts()
            self.add_output_instructions(output + pass2.get_instructions())

        # restore all the live local vars
        self.add_output_instructions(
            [PyCodegen(tx).create_store(var) for var in reversed(restore_vars)]
        )

    def cleanup_graph(self):
        """
        Remove this pattern from the graph:
            torch._C._set_grad_enabled(False)
            torch._C._set_grad_enabled(True)
        """
        nodes = list(self.graph.nodes)
        grad_enabled = torch.is_grad_enabled()
        for node1, node2 in zip(nodes, nodes[1:]):
            if (
                node1.target is torch._C._set_grad_enabled
                and tuple(node1.args) == (not grad_enabled,)
                and not node1._erased
            ):
                grad_enabled = node1.args[0]
                if (
                    node2.target is torch._C._set_grad_enabled
                    and tuple(node2.args) == (not grad_enabled,)
                    and not node2._erased
                ):
                    grad_enabled = node2.args[0]
                    self.graph.erase_node(node1)
                    self.graph.erase_node(node2)

    def get_graph_sizes_log_str(self, name):
        graph_sizes_str = "TRACED GRAPH TENSOR SIZES\n"
        graph_sizes_str += f"===== {name} =====\n"
        for node in self.graph.nodes:
            example_value = node.meta.get("example_value", None)
            if isinstance(example_value, torch._subclasses.FakeTensor):
                size = example_value.size()
                graph_sizes_str += f"{node.name}: {tuple(size)}\n"
                concrete_size = []
                has_symint = False
                for sz in size:
                    if isinstance(sz, int):
                        concrete_size.append(sz)
                    elif isinstance(sz, torch.SymInt):
                        has_symint = True
                        concrete_size.append(sz.node.hint)
                    else:
                        break
                else:
                    if has_symint:
                        graph_sizes_str += (
                            f"{node.name} (concrete): {tuple(concrete_size)}\n"
                        )
        return graph_sizes_str

    @torch._guards.TracingContext.clear_frame()
    def compile_and_call_fx_graph(self, tx, rv, root):
        """
        Generate code from self.graph and return the Instruction()s to
        call that generated code.
        """
        from .decorators import disable

        assert isinstance(rv, list)
        assert isinstance(root, FakeRootModule)
        for output in rv:
            self.guards.update(output.guards)

        self.create_node(
            "output",
            "output",
            (self.current_tracer.create_arg(tuple(x.as_proxy() for x in rv)),),
            {},
        )
        self.remove_unused_graphargs()
        ncalls = count_calls(self.graph)
        counters["stats"]["calls_captured"] += ncalls

        # free a bit of memory
        self.real_value_cache.clear()

        gm = fx.GraphModule(root, self.graph)
        gm.compile_subgraph_reason = self.compile_subgraph_reason
        name = unique_id("__compiled_fn")

        graph_code_log.debug("%s", lazy_format_graph_code(name, gm))
        graph_tabular_log.debug("%s", lazy_format_graph_tabular(name, gm))
        graph_sizes_log.debug(
            "%s", LazyString(lambda: self.get_graph_sizes_log_str(name))
        )

        compiled_fn = self.call_user_compiler(gm)
        compiled_fn = disable(compiled_fn)

        counters["stats"]["unique_graphs"] += 1
        self.install_global(name, compiled_fn)

        cg = PyCodegen(tx)
        cg.make_call_generated_code(name)
        return cg.get_instructions()

    @property
    def placeholders(self) -> List[fx.Node]:
        r = []
        for node in self.graph.nodes:
            if node.op == "placeholder":
                r.append(node)
                continue
            break
        return r

    @property
    def graphargs(self) -> List[GraphArg]:
        return [node.meta["grapharg"] for node in self.placeholders]

    @dynamo_timed(phase_name="backend_compile")
    def call_user_compiler(self, gm: fx.GraphModule) -> CompiledFn:
        tot = 0
        placeholders = []
        for node in gm.graph.nodes:
            if node.op in ("call_function", "call_method", "call_module"):
                tot += 1
            if node.op == "placeholder":
                placeholders.append(node)
        torch._dynamo.utils.increment_op_count(tot)
        for pl in placeholders:
            arg = pl.meta["grapharg"]
            # TODO: Why isn't this stored in meta :think:
            pl._dynamo_source = arg.source

        gm._param_name_to_source = self.param_name_to_source

        try:
            name = (
                self.compiler_fn.__name__
                if hasattr(self.compiler_fn, "__name__")
                else ""
            )
            _step_logger()(logging.INFO, f"calling compiler function {name}")
            compiler_fn = self.compiler_fn
            if config.verify_correctness:
                compiler_fn = WrapperBackend(compiler_fn)

            compiled_fn = compiler_fn(gm, self.example_inputs())
            _step_logger()(logging.INFO, f"done compiler function {name}")
            assert callable(compiled_fn), "compiler_fn did not return callable"
        except Exception as e:
            raise BackendCompilerFailed(self.compiler_fn, e).with_traceback(
                e.__traceback__
            ) from None
        return compiled_fn

    def example_inputs(self) -> List[torch.Tensor]:
        result = []
        for arg in self.graphargs:
            result.append(arg.example)
        return result

    def remove_unused_graphargs(self) -> None:
        # Miniature DCE pass, but only for obviously trivial operations
        for node in reversed(list(self.graph.nodes)):
            if len(list(node.users)) == 0:
                if node.op == "get_attr":
                    self.remove_node(node)
                elif node.op == "call_function" and node.target is operator.getitem:
                    self.remove_node(node)

        def placeholder_binds_symbol(node):
            arg = node.meta["grapharg"]
            example = arg.example
            if isinstance(example, torch.SymInt) and isinstance(
                example.node.expr, sympy.Symbol
            ):
                return example.node.expr
            return None

        def remove_unused(node):
            log.debug("REMOVE UNUSED GRAPHARG %s", node.meta["grapharg"].source.name())
            # I'm not really sure why you need to delete these from the
            # node since the node is going to get removed
            del node.meta["grapharg"]
            self.remove_node(node)
            self.real_value_cache.pop(node, None)

        used_symbols = set()
        recheck_placeholders = []
        for node in self.placeholders:
            binds_symbol = placeholder_binds_symbol(node) is not None
            # Don't delete symbol bindings yet
            if binds_symbol:
                if not node.users:
                    recheck_placeholders.append(node)
            else:
                if not node.users:
                    remove_unused(node)
                else:
                    # Register the free symbols as uses
                    arg = node.meta["grapharg"]
                    fake = (
                        arg.fake_tensor if arg.fake_tensor is not None else arg.example
                    )
                    used_symbols |= free_symbols(fake)

        # After removing unused graphargs, prune unused binds_symbol
        for node in recheck_placeholders:
            symbol = placeholder_binds_symbol(node)
            if symbol is not None:
                if symbol not in used_symbols:
                    remove_unused(node)
                else:
                    # Make sure we delete later occurrences of the same symbol
                    used_symbols.remove(symbol)

    def add_output_instructions(self, prefix: List[Instruction]) -> None:
        """
        We call this on the creation of a new compiled subgraph that is inserted
        before user code.
        """
        self.output_instructions.extend(prefix)
        self.should_exit = True

    def install_global(self, name, value) -> None:
        self.cleanups.append(CleanupHook.create(self.global_scope, name, value))

    def cleanup(self) -> None:
        # There is a reference cycle between tracer and OutputGraph, causing
        # some of the tensor objects to be held alive for longer than necessary.

        self.root_tx = None
        self.nn_modules.clear()
        self.param_name_to_source = None

        for node in self.graph.nodes:
            if "grapharg" in node.meta:
                del node.meta["grapharg"]
        self.real_value_cache.clear()
        self.input_name_to_proxy.clear()
        self.side_effects.clear()

    def set_torch_function_state(self, enabled: bool) -> None:
        self.torch_function_enabled = enabled


class SubgraphTracer(fx.Tracer):
    """
    Holds an FX graph that is being traced. OutputGraph owns a SubgraphTracer
    and the separation of responsibilities is that SubgraphTracer is
    responsible for building the graph while OutputGraph is responsible for
    compiling and executing the graph.
    """

    def __init__(self, output_graph, parent=None):
        super(SubgraphTracer, self).__init__()
        self.output_graph = weakref.proxy(output_graph)
        self.graph = torch.fx.Graph()
        # Map from graph input name to its placeholder proxy object, where the
        # map's keys give all current placeholder node names and can be used to
        # create unique node names
        self.input_name_to_proxy: OrderedDict[str, fx.Proxy] = collections.OrderedDict()
        # Node => computed real value (see utils.get_real_value)
        self.real_value_cache: Dict[fx.Node, torch.Tensor] = {}

        # SubgraphTracers can be nested. See NOTE [HigherOrderOperator tracing design]
        self.parent = parent
        # A dict mapping previously free variables (Proxy objects)
        # to new Proxy objects that wrap inputs to this subgraph.
        #
        # This dict serves two purposes:
        # - Proxies are associatd with VariableTrackers. If we see
        # the same VariableTracker twice (and it is a free variable),
        # then we want to use the same Proxy in the current subgraph to
        # record the tracing.
        # - If we are tracing a HigherOrderOperator's body_fn, then we
        # need to keep track of what free variables were lifted so we can
        # rewrite the HigherOrderOperator call using the traced body_fn.
        # This is a OrderedDict so that we can
        # maintain the order of args for the HigherOrderOperator call.
        self.lifted_freevars = collections.OrderedDict()

    def create_proxy(
        self,
        kind,
        target,
        args,
        kwargs,
        name=None,
        type_expr=None,
        proxy_factory_fn=None,
    ):
        # NOTE: [Nested SubgraphTracer and free_variable handling]
        # --------------------------------------------------------
        # Read NOTE [HigherOrderOperator tracing design] first.
        #
        # Let's say we're in the middle of introspecting the body of a possibly
        # nested HigherOrderOperator, and we see a free variable.
        #
        # There are two cases:
        # 1. We see a free variable that is already tracked by Dynamo.
        # 2. We see a free variable that has not been tracked by Dynamo
        #
        # In case 1, we call `maybe_lift_tracked_freevar_to_input` (below)
        # which will lift the freevar to be an input of this subgraph
        # and also recursively lift it to be an input on the parent(s).
        #
        # In case 2, before the call to `create_proxy`, the InstructionTranslator
        # will see the freevar when it gets loaded by Python bytecode.
        # E.g. for Python 3.11 the bytecodes that may do this are LOAD_DEREF or
        # LOAD_GLOBAL.
        # There, the InstructionTranslator asks Dynamo to begin tracking the
        # freevar by building a new Variable.
        # Building a new Variable automatically lifts the freevar to be an
        # input of the root SubgraphTracer.
        #
        # The implications for the code below are:
        # - We will always be in Case 1 when we get to this code.
        # - Any "free variable" we encounter here is guaranteed to already be
        #   bound, that is, it is either a graph input of the root graph, or
        #   some local variable of the root graph or a subgraph.
        # - The additional work we need to do here is *only* that we need to
        #   lift this free variable into inputs (recursively) of each nested
        #   higher-order-op subgraph until we hit the subgraph where the free
        #   variable is bound
        if self.parent is not None:
            flat_args, tree_spec = pytree.tree_flatten(args)
            new_args = []
            for arg in flat_args:
                maybe_new_arg = self.maybe_lift_tracked_freevar_to_input(arg)
                new_args.append(maybe_new_arg)

            args = pytree.tree_unflatten(new_args, tree_spec)

        rv = super().create_proxy(
            kind, target, args, kwargs, name, type_expr, proxy_factory_fn
        )

        # append stack trace to fx node
        tx = self.output_graph.current_tx

        nn_module_stack = tx.nn_module_stack
        if nn_module_stack:
            rv.node.meta["nn_module_stack"] = nn_module_stack.copy()

        if kind in {"call_function", "call_method"}:
            rv.node.meta["source_fn"] = (rv.node.name, target)
        elif kind == "call_module":
            if self.parent is not None:
                unimplemented("Invoking an nn.Module inside HigherOrderOperator")
            # For modules we store the class
            rv.node.meta["source_fn"] = (
                rv.node.name,
                rv.node.meta["nn_module_stack"][target][1],
            )

        frame_summaries: List[traceback.FrameSummary] = []
        while tx:
            frame_summaries.append(tx.frame_summary())
            tx = getattr(tx, "parent", None)
        # Reverse the frame_summaries, such that the innermost frame is at the last
        frame_summaries.reverse()

        # official from_list stub doesn't have new-style type
        msgs = traceback.StackSummary.from_list(frame_summaries).format()  # type: ignore[arg-type]
        rv.node.stack_trace = "".join(msgs)

        return rv

    def create_node(
        self, op, target, args=None, kwargs=None, name=None, type_expr=None
    ):
        if self.parent is not None:
            flat_args, _ = pytree.tree_flatten((args, kwargs))
            for arg in flat_args:
                if not isinstance(arg, torch.fx.Node):
                    continue
                # Special case for autograd.Function tracing
                if "saved_tensor_marked" in arg.meta:
                    continue
                assert (
                    arg.graph == self.graph
                ), "create_node using arg not from this SubgraphTracer"

        node = super().create_node(op, target, args, kwargs, name, type_expr)
        node.meta["creation_timestamp"] = self.output_graph.timestamp
        return node

    # Note: we did not override erase_node since
    # we call self.graph.erase_node elsewhere
    def remove_node(self, node):
        if len(node.users) > 0:
            user_graph_nodes: List[torch.fx.Node] = []
            for user in node.users.keys():
                # For the case where user.graph == self.graph, that is a real bug and will raise
                # properly.
                if user.graph != self.graph:
                    # This is a nested graph, which needs to be deleted.
                    # If we do not do this, we will raise on attempting to remove this.
                    # As we only get here during restoration cleanup, this is sound.
                    user_graph_nodes.extend(reversed(list(user.graph.nodes)))
            for other_graph_node in user_graph_nodes:
                other_graph_node.graph.erase_node(other_graph_node)
        self.graph.erase_node(node)
        self.input_name_to_proxy.pop(node.name, None)

    # when before=True, we will insert this input before the most recent
    # inserted proxy.  This is a hack to get around an ordering problem,
    # where we first insert a tensor argument, and then insert bindings
    # for SymInts that may occur in the tensor argument.
    # Remove this if https://github.com/pytorch/pytorch/issues/99007 gets
    # fixed.
    def create_graph_input(self, name, type_expr=None, before=False):
        # unique
        if name in self.input_name_to_proxy:
            for i in itertools.count():
                candidate_name = f"{name}_{i}"
                if candidate_name not in self.input_name_to_proxy:
                    name = candidate_name
                    break

        if self.input_name_to_proxy:
            prev_name = next(reversed(self.input_name_to_proxy))
            node = self.input_name_to_proxy[prev_name].node
            if before:
                ctx = self.graph.inserting_before(node)
            else:
                ctx = self.graph.inserting_after(node)
        else:
            ctx = self.graph.inserting_before(None)
        with ctx:
            proxy = self.create_proxy("placeholder", name, (), {}, type_expr=type_expr)
            if self.input_name_to_proxy and before:
                k, v = self.input_name_to_proxy.popitem()
                self.input_name_to_proxy[name] = proxy
                self.input_name_to_proxy[k] = v
            else:
                self.input_name_to_proxy[name] = proxy
            return proxy

    # See NOTE: [Nested SubgraphTracer and free_variable handling] for more details
    def lift_tracked_freevar_to_input(self, proxy):
        # You're doing something wrong if we are the root SubgraphTracer because
        # Dynamo adds tensors to graph inputs before creating a proxy for them.
        assert (
            self.parent is not None
        ), "lift_tracked_freevar_to_input should not be called on root SubgraphTracer"
        # Proxys are associated with VariableTracker.
        # It is possible that we've already lifted the Proxy to be an input.
        # If that is the case, just return the already lifted Proxy.
        if proxy in self.lifted_freevars:
            return self.lifted_freevars[proxy]
        new_proxy = self.create_graph_input(proxy.node.name)
        new_proxy.node.meta["example_value"] = proxy.node.meta["example_value"]
        self.lifted_freevars[proxy] = new_proxy
        if self.parent is not None and proxy.tracer != self.parent:
            self.parent.lift_tracked_freevar_to_input(proxy)
        return new_proxy

    def maybe_lift_tracked_freevar_to_input(self, arg):
        """
        If arg is a free variable, then lift it to be an input.
        Returns the new lifted arg (if arg was a freevar), else the
        original arg.
        """
        if not isinstance(arg, torch.fx.Proxy):
            return arg
        elif arg.tracer == self:
            return arg
        # Special case for autograd.Function tracing
        elif "saved_tensor_marked" in arg.node.meta:
            return arg
        return self.lift_tracked_freevar_to_input(arg)


# NOTE: [HigherOrderOperator tracing design]
# Ignoring HigherOrderOperators for a moment,
# OutputGraph represents the graph being built by Dynamo that may be compiled
# and executed. It holds a root SubgraphTracer where the FX graph is built.
#
# HigherOrderOperators are operators that take functions as their arguments.
# When Dynamo encounters a HigherOrderOperator, then it attempts to introspect
# the function passed to it (call this the "body function"), capture it into a
# GraphModule, and rewrite the call to the HigherOrderOperator to use the
# GraphModule.
#
# The way we handle the capture of body functions is through having
# (possibly nested) SubgraphTracers, one per body function.
#
# Mechanically, we do the introspection by:
# - Creating a new SubgraphTracer via OutputGraph.new_subtracer
# - Executing the body function.
# This constructs the graph of the body function in the new SubgraphTracer
# while modifying the state of the OutputGraph. For example:
# - the OutputGraph can receive new GraphArgs (if we discover any new
#   untracked Tensors)
# - side effects from the body function get accumulated into
#   OutputGraph.side_effects
# - guards produced by the body function get accumulated into OutputGraph.guards
#
# The traced function has some special properties that make it easier for us
# to transform later down the line:
# - we lift all free variables to being inputs.
#
# If the introspection fails (due to the existence of graph breaks), then
# we roll back the current OutputGraph state and graph break on the
# HigherOrderOperator.<|MERGE_RESOLUTION|>--- conflicted
+++ resolved
@@ -28,6 +28,7 @@
     Source,
     TracingContext,
 )
+from torch._utils_internal import signpost_event
 from torch.fx.experimental.symbolic_shapes import free_symbols, ShapeEnv
 from torch.utils.weak import WeakIdKeyDictionary, WeakTensorKeyDictionary
 
@@ -49,6 +50,7 @@
     ConstantSource,
     GlobalStateSource,
     is_constant_source,
+    is_from_local_source,
     LocalSource,
     ParamBufferSource,
     ShapeEnvSource,
@@ -62,12 +64,10 @@
     count_calls,
     counters,
     dynamo_timed,
-<<<<<<< HEAD
-=======
     get_instruction_source_311,
     get_static_address_type,
->>>>>>> 3577ae3e
     graph_break_reasons,
+    increment_op_count,
     lazy_format_graph_code,
     lazy_format_graph_tabular,
     LazyString,
@@ -89,6 +89,7 @@
 graph_tabular_log = torch._logging.getArtifactLogger(__name__, "graph")
 graph_code_log = torch._logging.getArtifactLogger(__name__, "graph_code")
 graph_sizes_log = torch._logging.getArtifactLogger(__name__, "graph_sizes")
+trace_call_log = torch._logging.getArtifactLogger(__name__, "trace_call")
 
 
 class OutputGraphState(NamedTuple):
@@ -228,7 +229,7 @@
         f_code,
     ):
         super().__init__()
-        self.tracers = [SubgraphTracer(self)]
+        self.tracers = [SubgraphTracer(self, export_root=export)]
         # Map from graph input's `Source` to its `VariableTracker` to
         # de-duplicate graph inputs by source and reuse the tracker
         self.input_source_to_var: Dict[Source, VariableTracker] = {}
@@ -241,20 +242,22 @@
         # This map ensures that the only tensors in graph inputs, and the only tensors in guards are unique.
         self.real_value_tensor_positive_aliases = WeakTensorKeyDictionary()
 
+        # TODO: maybe should just pass the entire f_code in here?  Not
+        # sure...
+        self.co_fields = {
+            "co_name": f_code.co_name,
+            "co_filename": f_code.co_filename,
+            "co_firstlineno": f_code.co_firstlineno,
+        }
+
         # In export mode, we force the shape_env to strictly disallow any constraining
         # of the user marked dynamic dims
-        fake_mode = torch._guards.EXPORT_FAKE_MODE or torch._subclasses.FakeTensorMode(
+        fake_mode = torch._subclasses.FakeTensorMode(
             shape_env=ShapeEnv(
                 allow_scalar_outputs=config.capture_scalar_outputs,
                 allow_dynamic_output_shape_ops=config.capture_dynamic_output_shape_ops,
                 frame_id=frame_state["_id"],
-                # TODO: maybe should just pass the entire f_code in here?  Not
-                # sure...
-                co_fields={
-                    "co_name": f_code.co_name,
-                    "co_filename": f_code.co_filename,
-                    "co_firstlineno": f_code.co_firstlineno,
-                },
+                co_fields=self.co_fields,
             ),
             # TODO (tmanlaibaatar) Remove this once we always lift params and buffers
             allow_non_fake_inputs=True if self.export else False,
@@ -306,13 +309,24 @@
         self.root_tx = root_tx
         from torch._dynamo.symbolic_convert import InstructionTranslatorBase
 
+        # Given a source, what are the user stacks of all locations that
+        # accessed it?
+        #
+        # For efficiency, we only populate this:
+        #   - During export, and
+        #   - If the source could potentially lead to a spurious export input
+        #
+        # Feel free to populate this more frequently if other use-cases arise,
+        # but be aware that we have to generate full stacks for each
+        # recording!
+        self.source_to_user_stacks: Dict[Source, List[traceback.StackSummary]] = {}
+
         self._current_tx: List[InstructionTranslatorBase] = []
         self.cleanups: List[CleanupHook] = []
         self.should_exit = False
         self.random_values_var = None
         self.unspec_variable_map: Dict[str, UnspecializedPythonVariable] = {}
         self.torch_function_enabled = torch._C._is_torch_function_enabled()
-
         # We save the global torch state here to be restored in case of graph
         # breaks. The relevant issue is seen here
         # https://github.com/pytorch/pytorch/pull/100570#issuecomment-1543427086
@@ -505,7 +519,10 @@
             # TODO: don't readd symint if we already have it in graph
             # (this is harmless because we do remove the unused ones later)
             proxy = self.root_tracer.create_graph_input(
-                str(s.node.expr), torch.SymInt, before=True
+                str(s.node.expr),
+                torch.SymInt,
+                before=True,
+                source=prop(arg.source),
             )
             proxy.node.meta["grapharg"] = GraphArg(
                 prop(arg.source),
@@ -954,13 +971,14 @@
                 tot += 1
             if node.op == "placeholder":
                 placeholders.append(node)
-        torch._dynamo.utils.increment_op_count(tot)
+        increment_op_count(tot)
         for pl in placeholders:
             arg = pl.meta["grapharg"]
             # TODO: Why isn't this stored in meta :think:
             pl._dynamo_source = arg.source
 
         gm._param_name_to_source = self.param_name_to_source
+        gm._source_to_user_stacks = self.source_to_user_stacks
 
         try:
             name = (
@@ -972,7 +990,6 @@
             compiler_fn = self.compiler_fn
             if config.verify_correctness:
                 compiler_fn = WrapperBackend(compiler_fn)
-
             compiled_fn = compiler_fn(gm, self.example_inputs())
             _step_logger()(logging.INFO, f"done compiler function {name}")
             assert callable(compiled_fn), "compiler_fn did not return callable"
@@ -980,6 +997,18 @@
             raise BackendCompilerFailed(self.compiler_fn, e).with_traceback(
                 e.__traceback__
             ) from None
+
+        signpost_event(
+            "dynamo",
+            "OutputGraph.call_user_compiler",
+            {
+                **self.co_fields,
+                "op_count": tot,
+                "node_count": len(gm.graph.nodes),
+                "input_count": len(placeholders),
+            },
+        )
+
         return compiled_fn
 
     def example_inputs(self) -> List[torch.Tensor]:
@@ -1081,10 +1110,16 @@
     compiling and executing the graph.
     """
 
-    def __init__(self, output_graph, parent=None):
-        super(SubgraphTracer, self).__init__()
+    def __init__(self, output_graph, parent=None, export_root=False):
+        super().__init__()
         self.output_graph = weakref.proxy(output_graph)
         self.graph = torch.fx.Graph()
+        # The export is only ever set for the ROOT tracer.  It controls
+        # whether or not certain inputs are allowed to be added or not.
+        # Look at call sites of create_graph_input to see how it is used.
+        if export_root:
+            assert parent is None
+        self.export_root = export_root
         # Map from graph input name to its placeholder proxy object, where the
         # map's keys give all current placeholder node names and can be used to
         # create unique node names
@@ -1108,6 +1143,7 @@
         # This is a OrderedDict so that we can
         # maintain the order of args for the HigherOrderOperator call.
         self.lifted_freevars = collections.OrderedDict()
+        self.prev_inst = None
 
     def create_proxy(
         self,
@@ -1153,13 +1189,13 @@
         #   higher-order-op subgraph until we hit the subgraph where the free
         #   variable is bound
         if self.parent is not None:
-            flat_args, tree_spec = pytree.tree_flatten(args)
-            new_args = []
+            flat_args, tree_spec = pytree.tree_flatten((args, kwargs))
+            new_flat_args = []
             for arg in flat_args:
                 maybe_new_arg = self.maybe_lift_tracked_freevar_to_input(arg)
-                new_args.append(maybe_new_arg)
-
-            args = pytree.tree_unflatten(new_args, tree_spec)
+                new_flat_args.append(maybe_new_arg)
+
+            args, kwargs = pytree.tree_unflatten(new_flat_args, tree_spec)
 
         rv = super().create_proxy(
             kind, target, args, kwargs, name, type_expr, proxy_factory_fn
@@ -1167,6 +1203,24 @@
 
         # append stack trace to fx node
         tx = self.output_graph.current_tx
+
+        # log detailed location of line of code in 3.11
+        if sys.version_info >= (3, 11) and kind in (
+            "call_function",
+            "call_method",
+            "call_module",
+        ):
+            cur_inst = tx.current_instruction
+            if cur_inst is not self.prev_inst and cur_inst.positions.lineno is not None:
+                tx_code = tx.f_code
+                header = tx.get_line_of_code_header(lineno=cur_inst.positions.lineno)
+
+                def get_trace_call_log_str():
+                    line = get_instruction_source_311(tx_code, cur_inst).rstrip()
+                    return f"TRACE FX call {rv.node.name} from {header}\n{line}"
+
+                trace_call_log.debug("%s", LazyString(get_trace_call_log_str))
+                self.prev_inst = cur_inst
 
         nn_module_stack = tx.nn_module_stack
         if nn_module_stack:
@@ -1239,7 +1293,26 @@
     # for SymInts that may occur in the tensor argument.
     # Remove this if https://github.com/pytorch/pytorch/issues/99007 gets
     # fixed.
-    def create_graph_input(self, name, type_expr=None, before=False):
+    def create_graph_input(self, name, type_expr=None, before=False, source=None):
+        if source is None:
+            assert (
+                self.parent is not None
+            ), "you are required to provide a source for inputs on the root tracer"
+
+        # In eager, we are generally OK with adding graph inputs whenever we
+        # want, because we take care of writing the bytecode that knows how
+        # to source all the inputs.
+        #
+        # In export, this is bad, because you want a self-contained export
+        # object which only depends on the inputs you explicitly passed to it.
+        # So we are a bit more strict about what sources can become inputs
+        # in export
+        if self.export_root:
+            if not is_from_local_source(source, allow_cell_or_freevar=False):
+                self.output_graph.source_to_user_stacks.setdefault(source, []).append(
+                    TracingContext.extract_stack()
+                )
+
         # unique
         if name in self.input_name_to_proxy:
             for i in itertools.count():
