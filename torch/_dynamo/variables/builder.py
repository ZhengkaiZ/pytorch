import abc
import collections
import contextlib
import dataclasses
import enum
import functools
import inspect
import logging
import operator
import re
import types
from typing import List, NamedTuple, Optional, Union

import torch

from torch import SymInt
from torch._guards import GuardSource, TracingContext
from torch._ops import HigherOrderOperator
from torch._subclasses.fake_tensor import FakeTensor, is_fake
from torch.fx.experimental.symbolic_shapes import (
    DimConstraint,
    DimDynamic,
    RelaxedUnspecConstraint,
)
from torch.fx.immutable_collections import immutable_list
from torch.utils._python_dispatch import is_traceable_wrapper_subclass
from torch.utils.weak import TensorWeakRef, WeakIdRef

from .. import config, mutation_guard, replay_record, skipfiles
from ..allowed_functions import is_allowed, is_builtin_callable, is_numpy
from ..exc import unimplemented
from ..guards import GuardBuilder, make_dupe_guard
from ..side_effects import SideEffects
from ..source import (
    AttrSource,
    ConstantSource,
    GetItemSource,
    GlobalWeakRefSource,
    is_constant_source,
    LocalSource,
    RandomValueSource,
    Source,
    TupleIteratorGetItemSource,
)
from ..utils import (
    build_checkpoint_variable,
    clone_input,
    get_fake_value,
    getfile,
    global_key_name,
    HAS_NUMPY,
    is_namedtuple,
    is_typing,
    is_utils_checkpoint,
    istype,
    np,
    odict_values,
    preserve_rng_state,
    tensor_always_has_static_shape,
    tuple_iterator,
    tuple_iterator_getitem,
    tuple_iterator_len,
    wrap_fake_exception,
)

from .base import MutableLocal, typestr, VariableTracker
from .builtin import BuiltinVariable
from .constant import ConstantVariable, EnumVariable
from .ctx_manager import CUDAStreamVariable, NullContextVariable
from .dicts import (
    ConstDictVariable,
    DataClassVariable,
    DefaultDictVariable,
    HFPretrainedConfigVariable,
)
from .distributed import (
    DeviceMeshVariable,
    PlacementClassVariable,
    ProcessGroupVariable,
)
from .functions import (
    CollectiveFunctionRewriteVariable,
    UserFunctionVariable,
    UserMethodVariable,
)
from .higher_order_ops import TorchHigherOrderOperatorVariable
from .lists import (
    BaseListVariable,
    ListVariable,
    NamedTupleVariable,
    RangeVariable,
    SetVariable,
    SizeVariable,
    SliceVariable,
    TupleIteratorVariable,
    TupleVariable,
)
from .misc import (
    AutogradFunctionContextVariable,
    AutogradFunctionVariable,
    ComptimeVariable,
    GetAttrVariable,
    InspectSignatureVariable,
    LambdaVariable,
    NumpyVariable,
    PythonModuleVariable,
    SkipFilesVariable,
    TypingVariable,
)

from .nn_module import FSDPManagedNNModuleVariable, UnspecializedNNModuleVariable
from .optimizer import OptimizerVariable
from .tensor import (
    NumpyNdarrayVariable,
    SymNodeVariable,
    TensorSubclassVariable,
    TensorVariable,
    TensorWithTFOverrideVariable,
    UnspecializedPythonVariable,
)
from .torch import tensor_dunder_fns, torch_special_class_types, TorchVariable
from .user_defined import UserDefinedClassVariable, UserDefinedObjectVariable


log = logging.getLogger(__name__)


DimList = List


class _missing:
    pass


@dataclasses.dataclass
class GraphArg:
    source: Source
    # TODO: storing a SymInt here but not a FakeTensor is a pretty strange
    # thing to do.  Probably should have example (which stores an int) and
    # fake_example
    _example: Union[TensorWeakRef, torch.SymInt]
    is_unspecialized: bool
    fake_tensor: Optional[torch._subclasses.fake_tensor.FakeTensor]
    # UnspecializedPythonVariable often masquerades as a tensor.
    # We MUST NOT generate shape guard code
    # that actually tries to access tensor properties on these values.
    # is_tensor lets us tell if this graph arg actually is a tensor
    # or not.
    is_tensor: bool = True
    # Sometimes, the Tensor we pass to example is freshly allocated (smh).
    # Then we cannot only keep a weak reference to it.  This lets you
    # stash a strong reference too.
    example_strong_ref: Optional[torch.Tensor] = None

    @property
    def example(self):
        if isinstance(self._example, TensorWeakRef):
            r = self._example()
            assert r is not None
            return r
        else:
            return self._example

    def __post_init__(self):
        if isinstance(self._example, torch.Tensor):
            self._example = TensorWeakRef(self._example)
            assert is_fake(self.fake_tensor)

    def load(self, tx):
        return self.source.reconstruct(tx)

    def erase(self):
        self._example = None


@dataclasses.dataclass
class FrameStateSizeEntry:
    scalar: Optional[int]
    size: Optional[List[int]]


class VariableBuilder:
    """Wrap a python value in a VariableTracker() instance"""

    def __init__(
        self,
        tx,
        source: Source,
    ):
        assert (
            source is not None
        ), "Consider SourcelessBuilder for ephemeral objects, usually objects created locally."
        assert TracingContext.get() is not None, "Expected active TracingContext"
        super().__init__()
        self.tx = tx
        self.source = source
        self.name = source.name()

    def __call__(self, value):
        if value in self.tx.output.side_effects:
            side_effect_result = self.tx.output.side_effects[value]
            dup_guard = make_dupe_guard(self.source, side_effect_result.source)
            if dup_guard:
                side_effect_result = side_effect_result.add_guards(
                    self.make_guards(dup_guard)
                )
            return side_effect_result
        vt = self._wrap(value).clone(**self.options())
        if self._can_lift_attrs_to_inputs(vt):
            vt = self.tx.output.side_effects.track_object_existing(
                self.source, value, vt
            )
        return vt

    def _can_lift_attrs_to_inputs(self, vt):
        if type(vt) in [
            TensorVariable,
            TensorWithTFOverrideVariable,
            UserDefinedObjectVariable,
            NumpyNdarrayVariable,
        ]:
            return True
        return False

    @staticmethod
    @functools.lru_cache(None)
    def _common_constants():
        return {
            # We zero-one specialize shapes, so specialize these constants
            # too
            0,
            1,
            # NB: There used to be more constants here, but honestly it was
            # pretty confusing.  Note we specialize floats by default, and
            # DON'T specialize ints by default.  This all only matters with
            # dynamic_shapes
        }

    @staticmethod
    def list_type(value):
        if is_namedtuple(value):
            return functools.partial(NamedTupleVariable, tuple_cls=type(value))
        # TODO(voz): Why do we have both this and `BaseListVariable`'s `cls_for`?
        return {
            tuple: TupleVariable,
            list: ListVariable,
            odict_values: ListVariable,
            torch.nn.ParameterList: ListVariable,
            torch.nn.ModuleList: ListVariable,
        }[type(value)]

    def get_source(self):
        return self.source

    def options(self):
        return {"source": self.get_source()}

    def make_guards(self, *guards):
        source = self.get_source()
        if (
            isinstance(source, ConstantSource)
            or source.guard_source() == GuardSource.CONSTANT
        ):
            return None
        return {source.make_guard(guard) for guard in guards}

    @classmethod
    @functools.lru_cache(None)
    def _type_dispatch(cls):
        # NB: Careful not to close over self to avoid ref cycle from lru_cache
        entries = [
            (
                (
                    torch.Tensor,
                    torch.nn.Buffer,
                    torch.nn.Parameter,
                    torch._subclasses.FakeTensor,
                ),
                cls.wrap_tensor,
            ),
            ((tuple, list, odict_values), cls.wrap_listlike),
            (tuple_iterator, cls.wrap_tuple_iterator),
            ((slice, range), cls.wrap_slice_range),
            (
                (
                    int,
                    float,
                    bool,
                    type(None),
                    str,
                    torch.Size,
                    torch.device,
                    torch.dtype,
                ),
                cls.wrap_literal,
            ),
        ]
        if config.numpy_ndarray_as_tensor:
            entries.append((np.ndarray, cls.wrap_numpy_ndarray))

        result = {}
        for ts, fn in entries:
            for t in ts if isinstance(ts, tuple) else (ts,):
                assert t not in result
                result[t] = fn

        return result

    @classmethod
    @functools.lru_cache(None)
    def _id_dispatch(cls):
        from ..comptime import comptime

        entries = [
            (
                inspect.signature,
                lambda self, value: LambdaVariable(
                    InspectSignatureVariable.create,
                    source=self.source,
                    guards=self.make_guards(GuardBuilder.FUNCTION_MATCH),
                ),
            ),
            (comptime, lambda self, value: ComptimeVariable()),
            (
                dataclasses.fields,
                lambda self, value: LambdaVariable(
                    _dataclasses_fields_lambda,
                    source=self.source,
                    guards=self.make_guards(GuardBuilder.FUNCTION_MATCH),
                ),
            ),
            (
                tensor_dunder_fns,
                lambda self, value: TorchVariable(
                    value,
                    source=self.source,
                    guards=self.make_guards(GuardBuilder.FUNCTION_MATCH),
                ),
            ),
        ]

        result = {}
        for ts, fn in entries:
            for t in ts if isinstance(ts, (tuple, list)) else (ts,):
                assert t not in result
                result[id(t)] = fn

        return result

    def _wrap(self, value):
        make_guards = self.make_guards

        # Handle exact type() match
        type_dispatch = self._type_dispatch().get(type(value))
        if type_dispatch is not None:
            return type_dispatch(self, value)

        # Handle exact id() match
        id_dispatch = self._id_dispatch().get(id(value))
        if id_dispatch is not None:
            return id_dispatch(self, value)

        # Note - There are some nested values where types mismatch!
        # We want to get those out and wrap those.
        value = inspect.getattr_static(value, "_torchdynamo_inline", value)

        # Everything else (NB: order matters!)
<<<<<<< HEAD
        if is_traceable_wrapper_subclass(value) or istype(value, config.traceable_tensor_subclasses):
=======
        if is_traceable_wrapper_subclass(value) or istype(
            value, config.traceable_tensor_subclasses
        ):
>>>>>>> cfa4edcd
            return self.wrap_tensor(value)
        elif is_namedtuple(value):
            return self.wrap_listlike(value)

        elif istype(
            value, (dict, collections.defaultdict, collections.OrderedDict)
        ) and all(
            ConstantVariable.is_literal(k)
            or self.tensor_can_be_dict_key(k)
            or isinstance(k, enum.Enum)
            for k in value.keys()
        ):
            if not value and self.get_source().is_nn_module():
                # It is faster to guard on 'false' property than to guard
                # on actual dict keys, but we can't do this fast guard in general because
                # it omits a crucial type check that ensures the value is actually still a dict at runtime.

                # Why is this OK for (specialized) nnmodules? We set up a setattr hook
                # to check for module property mutations, which does a reasonable,
                # but not completely secure job ensuring a property wasn't changed.
                guards = self.make_guards(GuardBuilder.BOOL_FALSE)
            else:
                guards = self.make_guards(GuardBuilder.DICT_KEYS)

            # store key variables in global location for reconstruction
            for key in value.keys():
                if self.tensor_can_be_dict_key(key):
                    self.tx.store_dict_key(global_key_name(key), key)

            def index_source(key):
                if self.tensor_can_be_dict_key(key):
                    return GlobalWeakRefSource(global_key_name(key))
                else:
                    return key

            result = {
                k: VariableBuilder(
                    self.tx, GetItemSource(self.get_source(), index_source(k))
                )(value[k]).add_guards(guards)
                for k in value.keys()
            }

            if istype(value, collections.defaultdict):
                result = DefaultDictVariable(
                    result,
                    type(value),
                    self._wrap(value.default_factory),
                    guards=guards,
                )
            else:
                result = ConstDictVariable(result, type(value), guards=guards)

            return self.tx.output.side_effects.track_dict(self.source, value, result)
        elif isinstance(value, torch.nn.Module):
            return self.wrap_module(value)
        elif ConstantVariable.is_literal(value):  # non-atomic literals
            return self.wrap_literal(value)
        elif istype(value, frozenset) and (
            all(is_allowed(x) or ConstantVariable.is_literal(x) for x in value)
        ):
            # For frozenset, we can guard by object ID instead of value
            # equality, this allows us to handle non-literal values
            return ConstantVariable(
                value=value,
                source=self.source,
                guards=make_guards(GuardBuilder.ID_MATCH),
            )
        elif isinstance(value, enum.Enum):
            return EnumVariable(
                value=value,
                source=self.source,
                guards=make_guards(GuardBuilder.ID_MATCH),
            )
        elif is_builtin_callable(value):
            return BuiltinVariable(
                value,
                source=self.source,
                guards=make_guards(GuardBuilder.BUILTIN_MATCH),
            )
        elif is_utils_checkpoint(value):
            return build_checkpoint_variable(source=self.source)
        elif is_allowed(value):
            return TorchVariable(
                value,
                source=self.source,
                guards=make_guards(GuardBuilder.FUNCTION_MATCH),
            )
        elif is_typing(value):
            # typing.List, typing.Mapping, etc.
            return TypingVariable(
                value,
                source=self.source,
                guards=make_guards(GuardBuilder.ID_MATCH),
            )
        elif is_numpy(value):
            return NumpyVariable(
                value,
                source=self.source,
                guards=make_guards(
                    GuardBuilder.FUNCTION_MATCH
                    if callable(value)
                    else GuardBuilder.TYPE_MATCH
                ),
            )
        elif (
            istype(value, (type, types.FunctionType))
            and skipfiles.check(getfile(value), allow_torch=True)
            and not inspect.getattr_static(value, "_torchdynamo_inline", False)
        ):
            return SkipFilesVariable(
                value,
                source=self.source,
                guards=make_guards(GuardBuilder.FUNCTION_MATCH),
            )
        # NB: These can't be put in type_dispatch, they have to run later
        elif CollectiveFunctionRewriteVariable.can_rewrite(value):
            new_fn, new_source = CollectiveFunctionRewriteVariable.rewrite(value)
            old_source = self.source
            self.source = new_source
            return CollectiveFunctionRewriteVariable(
                new_fn,
                orig_fn=value,
                orig_source=old_source,
                source=new_source,
                guards=make_guards(GuardBuilder.FUNCTION_MATCH),
            )
        elif istype(value, (types.FunctionType, torch.jit.ScriptFunction)):
            return UserFunctionVariable(
                value,
                source=self.source,
                guards=make_guards(GuardBuilder.FUNCTION_MATCH),
            )
        elif istype(value, (types.ModuleType, replay_record.DummyModule)):
            return PythonModuleVariable(
                value,
                source=self.source,
                guards=make_guards(GuardBuilder.PYMODULE_MATCH),
            )
        elif istype(value, torch.autograd.function.FunctionMeta):
            return AutogradFunctionVariable(
                value,
                source=self.source,
                guards=make_guards(GuardBuilder.FUNCTION_MATCH),
            )
        elif isinstance(value, torch.autograd.function.FunctionCtx):
            # The autograd.function context
            return self.tx.output.side_effects.track_object_existing(
                self.source,
                value,
                AutogradFunctionContextVariable(
                    value,
                    source=self.source,
                    guards=make_guards(GuardBuilder.TYPE_MATCH),
                ),
            )
        elif (
            isinstance(value, types.MethodType)
            and istype(
                getattr(value, "__self__", None), torch.autograd.function.FunctionMeta
            )
            and getattr(value, "__name__", "") == "apply"
            and value == getattr(value.__self__, "apply", None)
        ):
            # handle aliased autograd function `apply` calls
            return GetAttrVariable(
                AutogradFunctionVariable(
                    value.__self__,
                    source=self.source,
                    guards=make_guards(GuardBuilder.FUNCTION_MATCH),
                ),
                "apply",
            )
        elif HAS_NUMPY and isinstance(value, np.number):
            return self.wrap_unspecialized_primitive(value)
        elif DataClassVariable.is_matching_object(value):
            return DataClassVariable.wrap(self, value).add_guards(
                make_guards(GuardBuilder.TYPE_MATCH)
            )
        elif HFPretrainedConfigVariable.is_matching_object(value):
            return HFPretrainedConfigVariable(
                value, guards=make_guards(GuardBuilder.TYPE_MATCH)
            )
        elif isinstance(value, HigherOrderOperator):
            return TorchHigherOrderOperatorVariable.make(
                value,
                source=self.source,
                guards=self.make_guards(
                    GuardBuilder.TYPE_MATCH, GuardBuilder.NAME_MATCH
                ),
            )
        elif type(value).__name__ == "builtin_function_or_method" and isinstance(
            value.__self__, torch_special_class_types
        ):
            return TorchVariable(
                value,
                guards=make_guards(GuardBuilder.FUNCTION_MATCH),
            )
        elif isinstance(value, torch.cuda.streams.Stream):
            unimplemented("CUDAStreamVariable does not currently work soundly.")
            # return CUDAStreamVariable(
            #     None,
            #     value,
            #     source=self.source,
            #     guards=self.make_guards(GuardBuilder.ID_MATCH),
            # )
        elif (
            isinstance(value, torch._C._TensorMeta)
            and value in config.traceable_tensor_subclasses
        ):
            return TensorSubclassVariable(value, source=self.source)
        elif isinstance(value, types.MethodType) and isinstance(
            value.__self__, torch.nn.Module
        ):
            # don't let MethodTypes fall through to UserDefinedObject,
            # which doesn't support 'CALL_FUNCTION'

            # TODO(whc): Why do we limit this to methods on NNModules?
            # I don't have a good reason for this, but it preserves the existing behavior
            # for MBartForConditionalGeneration, which generates many graph breaks and OOMs otherwise.
            # I suspect we probably want to relax this check and dig deeper there.

            # In order to construct a MethodVariable in Dynamo, we start with an actual method obj from python,
            # but need to separately wrap its underlying `__func__` and its `self` argument.  We wrap `self` here
            # and then `__func__` gets wrapped inside UserMethodVariable.
            self_obj = VariableBuilder(
                self.tx, source=AttrSource(self.source, "__self__")
            )(value.__self__)
            assert self_obj and isinstance(
                self_obj, VariableTracker
            ), "Failed to produce a valid self obj"
            return UserMethodVariable(
                value.__func__,
                self_obj,
                source=self.source,
                guards=make_guards(GuardBuilder.FUNCTION_MATCH),
            )
        elif (
            istype(value, contextlib.nullcontext)
            and inspect.getattr_static(value, "enter_result", None) is None
        ):
            return NullContextVariable(
                source=self.source,
                guards=make_guards(GuardBuilder.FUNCTION_MATCH),
            )
        elif isinstance(value, torch.optim.Optimizer):
            return OptimizerVariable(
                value,
                source=self.source,
                guards=self.make_guards(GuardBuilder.TYPE_MATCH),
            )
        elif ProcessGroupVariable.is_process_group(value):
            return ProcessGroupVariable(
                value,
                source=self.source,
                guards=self.make_guards(GuardBuilder.ID_MATCH),
            )
        elif DeviceMeshVariable.is_device_mesh(value):
            # TODO: see if we need to add custom guard instead
            # of a simple ID_MATCH
            return DeviceMeshVariable(
                value,
                source=self.source,
                guards=self.make_guards(GuardBuilder.ID_MATCH),
            )
        elif PlacementClassVariable.is_placement_type(value):
            # TODO: see if we need to add custom guard instead
            # of a simple ID_MATCH
            return PlacementClassVariable(
                value,
                source=self.source,
                guards=make_guards(GuardBuilder.ID_MATCH),
            )
        elif issubclass(type(value), type):
            # TODO(whc) the following seems preferable but breaks some tests, debug
            # elif inspect.isclass(value):
            return UserDefinedClassVariable(
                value,
                source=self.source,
                guards=make_guards(GuardBuilder.FUNCTION_MATCH),
            )
        else:
            result = UserDefinedObjectVariable(
                value,
                source=self.source,
                guards=self.make_guards(GuardBuilder.TYPE_MATCH),
            )
            if not SideEffects.cls_supports_mutation_side_effects(type(value)):
                # don't allow STORE_ATTR mutation with custom __setattr__
                return result
            return self.tx.output.side_effects.track_object_existing(
                self.source, value, result
            )

    def tensor_can_be_dict_key(self, value):
        # only allow Parameter and another specific Tensor can be used as dict key
        return (
            isinstance(value, torch.nn.Parameter)
            or isinstance(self.source, AttrSource)
            and self.source.member == "state"
            and isinstance(self.source.base, LocalSource)
        )

    def tensor_should_specialize(self):
        return (
            self.source
            and isinstance(self.source, GetItemSource)
            and isinstance(self.source.base, GetItemSource)
            and self.source.base.index == "params"
            and isinstance(self.source.base.base, GetItemSource)
            and isinstance(self.source.base.base.base, AttrSource)
            and self.source.base.base.base.member == "param_groups"
            and isinstance(self.source.base.base.base.base, LocalSource)
            and (
                isinstance(
                    self.tx.f_locals[self.source.base.base.base.base.local_name],
                    torch.optim.Optimizer,
                )
                if self.source.base.base.base.base.local_name in self.tx.f_locals.keys()
                else True
            )
        )

    def wrap_listlike(self, value: Union[tuple, list, odict_values, NamedTuple]):
        # One can index a tensor with a list/tuple. Therefore, we need to
        # have a stricter match.
        guards = self.make_guards(GuardBuilder.LIST_LENGTH)

        for item in value:
            if item is value:
                unimplemented("list elements are pointing to the list itself")

        output = [
            VariableBuilder(self.tx, GetItemSource(self.get_source(), i))(
                item
            ).add_guards(guards)
            for i, item in enumerate(value)
        ]
        result = self.list_type(value)(
            output, mutable_local=MutableLocal(), guards=guards
        )
        if istype(value, list):
            return self.tx.output.side_effects.track_list(self.source, value, result)
        return result

    def wrap_tuple_iterator(self, value: tuple_iterator):
        guards = self.make_guards(GuardBuilder.TUPLE_ITERATOR_LEN)
        output = [
            VariableBuilder(self.tx, TupleIteratorGetItemSource(self.get_source(), i))(
                tuple_iterator_getitem(value, i)
            ).add_guards(guards)
            for i in range(tuple_iterator_len(value))
        ]
        return TupleIteratorVariable(
            output, mutable_local=MutableLocal(), guards=guards
        )

    def wrap_slice_range(self, value: Union[slice, range]):
        items = [
            VariableBuilder(self.tx, AttrSource(self.get_source(), k))(
                getattr(value, k)
            )
            for k in ("start", "stop", "step")
        ]
        if isinstance(value, slice):
            return SliceVariable(
                items, guards=self.make_guards(GuardBuilder.TYPE_MATCH)
            )
        else:
            return RangeVariable(
                items, guards=self.make_guards(GuardBuilder.EQUALS_MATCH)
            )

    def wrap_module(self, value: torch.nn.Module):
        from ..eval_frame import OptimizedModule

        if istype(value, OptimizedModule):
            guards = self.make_guards(GuardBuilder.TYPE_MATCH)
            self.source = AttrSource(self.source, "_orig_mod")
            return self.wrap_module(value._orig_mod).add_guards(guards)

        if (
            isinstance(value, (torch.nn.RNN, torch.nn.GRU, torch.nn.LSTM))
            and not config.allow_rnn
        ):
            unimplemented("TorchDynamo purposely graph breaks on RNN, GRU, LSTMs")
        if mutation_guard.is_dynamic_nn_module(value):
            # created dynamically, don't specialize on it
            result = UnspecializedNNModuleVariable(
                value, guards=self.make_guards(GuardBuilder.TYPE_MATCH)
            )
            if not SideEffects.cls_supports_mutation_side_effects(type(value)):
                # don't allow STORE_ATTR mutation with custom __setattr__
                return result
            return self.tx.output.side_effects.track_object_existing(
                self.source, value, result
            )
        elif issubclass(
            value.__class__, torch.nn.parallel.distributed.DistributedDataParallel
        ):
            return UnspecializedNNModuleVariable(
                value, guards=self.make_guards(GuardBuilder.TYPE_MATCH)
            )
        elif getattr(value, "_is_fsdp_managed_module", False):
            # See note [Dynamo treats FSDP wrapped modules as UnspecializedNNModule]
            # in fully_sharded_data_parallel.py for more information

            # we can't do this assert inside FSDP constructor,
            # since we don't know yet whether dynamo will be used
            assert getattr(
                value, "_fsdp_use_orig_params", False
            ), "Dynamo only supports FSDP with use_orig_params=True"

            # Note on FSDP guarding
            # 1. We expect FSDP wrapping mutates an nn module irreversably (no way to de-wrap).
            # 2. Eager FSDP already assumes (requires, but without enforcement) that users don't mutate their
            #    model parameters/structure after FSDP wrapping, because FSDP wouldn't notice or update its FlatParams.
            #
            # Due to (1), once we enter this path we expect not to go back nor have to guard on type
            # or _is_fsdp_managed_module.
            #
            # TODO(whc) We could add a guard on the opposite case, where a user compiled/ran
            # pre-FSDP-wrapped model, then wrapped, to ensure that we recompile with the FSDP handling.
            #
            # Due to (2), we skip guards on inner contents of fsdp_managed modules, by using FSDPNNModuleSource as the
            # guard source.  This behavior is gated on config.skip_fsdp_guards.
            #
            # ID_MATCH is required to disambiguate cases as simple as a unit test that constructs 2 models and wraps
            # them differently with different FSDP configs.  (test_dynamo_distributed.py -k test_fsdp_aot_eager)
            return FSDPManagedNNModuleVariable(
                value,
                guards=self.make_guards(GuardBuilder.TYPE_MATCH, GuardBuilder.ID_MATCH),
                source=self.get_source(),
            )
        else:
            return self.tx.output.register_attr_or_module(
                value,
                self.name,
                source=self.get_source(),
                # Guards are added inside register_attr_or_module
            )

    def wrap_literal(self, value):
        unspec = not config.specialize_int
        if unspec and type(value) is torch.Size:
            return SizeVariable(
                [
                    VariableBuilder(self.tx, GetItemSource(self.get_source(), i))(v)
                    for i, v in enumerate(value)
                ],
                guards=self.make_guards(GuardBuilder.LIST_LENGTH),
            )
        elif unspec and type(value) is int:
            # unspecializing int by default, but still
            # specialize for the following conditions
            if (
                value in self._common_constants()
                # Assume integers from global variables want to be specialized
                or not self.source.guard_source().is_local()
                # Assume that integers that came from NN modules want to be
                # specialized (as we don't expect users to be changing the
                # NN modules on the fly)
                or self.source.guard_source().is_nn_module()
            ):
                return ConstantVariable(
                    value=value,
                    guards=self.make_guards(GuardBuilder.CONSTANT_MATCH),
                )
            else:
                return self.wrap_unspecialized_primitive(value)
        else:
            return ConstantVariable(
                value=value,
                guards=self.make_guards(GuardBuilder.CONSTANT_MATCH),
            )

    def wrap_tensor(self, value: torch.Tensor):
        source = self.get_source()

        if (
            source.guard_source().is_nn_module()
            and not source.guard_source().is_fsdp_module()
        ):
            return self.tx.output.register_attr_or_module(
                value,
                self.name,
                source=source,
                # Guards are done inside register_attr_or_module
                # guards=self.make_guards(GuardBuilder.TENSOR_MATCH),
            )

        if is_constant_source(source):
            return self.tx.output.register_attr_or_module(
                value,
                re.sub(r"[^a-zA-Z0-9]+", "_", self.name),
                source=source,
                # Guards are added inside register_attr_or_module
            )

        if type(value) in config.traceable_tensor_subclasses:
            # Ordinarily, we would fakeify a tensor so that it can get dynamic
            # shapes and be computed on without triggering actual operations.
            # However, how can we fakeify a tensor subclass?  Ordinary
            # inheritance (nor multiple inheritance) won't work work.
            #
            # Instead, our plan is to *manually simulate* the tensor subclass
            # inheriting from a fake tensor with dynamo.  This means our
            # data representation for a tensor subclass will be a fake tensor
            # + tensor subclass type + any extra data the subclass may have
            # been storing on the tensor.  Because all Python accesses are
            # mediated through TensorWithTFOverrideVariable, we can ensure
            # that we dispatch differently, e.g., according to
            # __torch_function__
            #
            # To simplify things for now, the __dict__ tracking bits haven't
            # been implemented yet, but they can be added into this design at
            # a later point in time.
            ignore_subclass = True
        else:
            assert type(value) in (
                torch.Tensor,
                torch.nn.Buffer,
                torch.nn.Parameter,
                torch._subclasses.fake_tensor.FakeTensor,
            ) or is_traceable_wrapper_subclass(value), type(value)
            ignore_subclass = False

        is_duplicate_tensor = source in self.tx.output.input_source_to_var
        if is_duplicate_tensor:
            return self.tx.output.input_source_to_var[source]

        # tx.output has multiple tracers if we're introspecting HigherOrderOperator.
        # When we've discovered an untracked tensor, then we actually need
        # to get Dynamo to track the tensor (which is what this function does)
        # and put it as a graph input on the root tracer. Later on,
        # if the input is actually used in the body of the HigherOrderOperator,
        # then the relevant SubgraphTracer will lift it to being an input of
        # the subgraph.
        # See NOTE [HigherOrderOperator tracing design] for more details.

        if not self.tx.output.export:
            # Export has (supposedly) valid cases for fake tensors as inputs here.
            # I am not convinced, atm, but out of scope for what this assert was added for (protecting value checks
            # in real_value_tensor_positive_aliases in the common case)
            assert not isinstance(value, torch._subclasses.fake_tensor.FakeTensor)

        if value in self.tx.output.real_value_tensor_positive_aliases:
            stored_value = self.tx.output.real_value_tensor_positive_aliases[value]
            # TODO(voz): Decently common pattern, refactor at some point.
            dup_guard = self._make_dupe_guard(stored_value)
            if dup_guard:
                stored_value = stored_value.add_guards(self.make_guards(dup_guard))
            return stored_value

        tensor_proxy = self.tx.output.root_tracer.create_graph_input(
            re.sub(r"[^a-zA-Z0-9]+", "_", self.name), type(value)
        )
        tensor_variable = wrap_fx_proxy(
            tx=self.tx,
            proxy=tensor_proxy,
            example_value=value,
            guards=self.make_guards(GuardBuilder.TENSOR_MATCH),
            should_specialize=self.tensor_should_specialize(),
            ignore_subclass=ignore_subclass,
            source=source,
        )
        self.tx.output.input_source_to_var[source] = tensor_variable
        assert "tensor_dict" not in tensor_proxy.node.meta
        tensor_proxy.node.meta["tensor_dict"] = value.__dict__.copy()

        # TODO: I think the result is guaranteed to be fake with
        # ignore_subclass changes
        fake_tensor_value = None
        example_value = tensor_variable.proxy.node.meta["example_value"]
        if is_fake(example_value):
            fake_tensor_value = example_value

        grapharg = GraphArg(source, value, False, fake_tensor_value)
        tensor_proxy.node.meta["grapharg"] = grapharg
        self.tx.output.add_symbol_bindings(grapharg)

        if type(value) in config.traceable_tensor_subclasses:
            # NB: This is slightly misnamed, a tensor subclass might not have
            # any explicit __torch_function__ implementation and is relying
            # on the default inherited from torch.Tensor
            return TensorWithTFOverrideVariable.create(
                self.tx,
                tensor_variable,
                source,
                value.__torch_function__.__func__,
                type(value),
            )

        return tensor_variable

    def wrap_numpy_ndarray(self, value):
        assert isinstance(value, np.ndarray)

        source = self.get_source()
        tensor_value = torch.as_tensor(value)

        proxy = self.tx.output.root_tracer.create_graph_input(
            re.sub(r"[^a-zA-Z0-9]+", "_", self.name), type(tensor_value)
        )
        options = {"source": source}
        numpy_ndarray_variable = wrap_fx_proxy_cls(
            target_cls=NumpyNdarrayVariable,
            tx=self.tx,
            proxy=proxy,
            example_value=tensor_value,
            **options,
        )

        self.tx.output.input_source_to_var[source] = numpy_ndarray_variable
        example_value = numpy_ndarray_variable.proxy.node.meta["example_value"]

        # is_unspecialized should be true because we are wrapping a np.ndarray as argument input, and it needs to be
        # converted to a tensor.
        grapharg = GraphArg(
            source,
            tensor_value,
            is_unspecialized=True,
            fake_tensor=example_value,
            is_tensor=True,
            example_strong_ref=tensor_value,
        )
        proxy.node.meta["grapharg"] = grapharg

        return numpy_ndarray_variable

    def wrap_unspecialized_primitive(self, value):
        if self.name in self.tx.output.unspec_variable_map:
            return self.tx.output.unspec_variable_map[self.name]
        else:
            # NB: We do not do float.  For motivation, see
            # https://docs.google.com/document/d/1INSCdYu1PxXcr43HrD82OudeEuS-qxQe1yZmLg2wy6A/edit
            # but the general idea is that we generate kernels that can
            # take unspecialized floats and use them in sizevar computation
            if (
                isinstance(value, int)
                and not is_constant_source(self.get_source())
                and not isinstance(self.get_source(), RandomValueSource)
            ):
                if torch._dynamo.config.specialize_int:
                    # If specialize_int is False, also return
                    # a constant (but this should have been handled
                    # in the caller, TBH)
                    return ConstantVariable(
                        value=value,
                        guards=self.make_guards(GuardBuilder.CONSTANT_MATCH),
                    )

                shape_env = self.tx.output.shape_env

                name = self.source.name()
                if name not in self.tx.output.frame_state:
                    # Note - this esentially means that if this name gets reused as a tensor,
                    # it will start fully dynamic. That should always be a safe option, and not awfully inefficient.
                    # Alternatively, if we want to improve pef here, we can add a third state of unset, but I am not
                    # sure that is necessary for now.
                    frame_state_entry = FrameStateSizeEntry(scalar=value, size=None)
                else:
                    frame_state_entry = self.tx.output.frame_state[name]
                    if frame_state_entry.scalar != value:
                        log.debug(
                            "automatic dynamic int %s val %s != %s",
                            name,
                            value,
                            frame_state_entry.scalar,
                        )
                        frame_state_entry.scalar = None
                self.tx.output.frame_state[name] = frame_state_entry

                # TODO: This should be dynamic, as we in general do not
                # know if bare integers are actually going to be sizevars
                # and it is inappropriate to eagerly duck size them with
                # real sizevars
                if (
                    config.automatic_dynamic_shapes and frame_state_entry.scalar is None
                ) or not config.assume_static_by_default:
                    dynamic_dim = DimDynamic.DYNAMIC
                else:  # assume_static_by_default
                    # TODO: dynamic_dim = DimDynamic.STATIC should work but
                    # for some reason it doesn't
                    return ConstantVariable(
                        value=value,
                        guards=self.make_guards(GuardBuilder.CONSTANT_MATCH),
                    )

                wrapped_value = shape_env.create_unspecified_symint_and_symbol(
                    value,
                    source=self.source,
                    dynamic_dim=dynamic_dim,
                )

                self.tx.output.tracked_fakes.append(
                    TrackedFake(wrapped_value, self.source, None)
                )
            else:
                wrapped_value = torch.tensor(value)
            if not isinstance(self.get_source(), RandomValueSource):
                guards = {self.get_source().make_guard(GuardBuilder.TYPE_MATCH, True)}
                options = {"guards": guards}
            else:
                options = {}
            options.update({"source": self.get_source()})
            if isinstance(wrapped_value, torch.Tensor):
                options.update({"raw_value": value})

            proxy = self.tx.output.root_tracer.create_graph_input(
                re.sub(r"[^a-zA-Z0-9]+", "_", self.name), type(wrapped_value)
            )

            unspec_var = wrap_fx_proxy_cls(
                UnspecializedPythonVariable,
                tx=self.tx,
                proxy=proxy,
                example_value=wrapped_value,
                **options,
            )
            self.tx.output.unspec_variable_map[self.name] = unspec_var
            if not is_constant_source(self.get_source()):
                if self.tx.export and not isinstance(self.get_source(), LocalSource):
                    raise AssertionError(
                        "Dynamo attempts to add additional input during export: value={}, source={}".format(
                            wrapped_value, self.get_source()
                        )
                    )
                fake_tensor_value = None
                if isinstance(unspec_var, ConstantVariable):
                    example_value = unspec_var.value
                else:
                    example_value = unspec_var.proxy.node.meta["example_value"]
                if is_fake(example_value):
                    fake_tensor_value = example_value
                    assert fake_tensor_value.fake_mode is self.tx.fake_mode, (
                        f"fake mode ({fake_tensor_value.fake_mode}) from fake tensor metadata doesn't match mode"
                        "({self.tx.fake_mode}) from InstructionTranslator"
                    )

                proxy.node.meta["grapharg"] = GraphArg(
                    self.get_source(),
                    wrapped_value,
                    isinstance(wrapped_value, torch.Tensor),
                    fake_tensor_value,
                    is_tensor=False,
                    example_strong_ref=wrapped_value,
                )
            return unspec_var


def _dataclasses_fields_lambda(obj):
    if isinstance(obj, UserDefinedObjectVariable):
        value = obj.value
    elif isinstance(obj, DataClassVariable):
        value = obj.user_cls
    else:
        unimplemented(f"Dataclass fields handling fails for type {obj}")
    items = []
    for field in dataclasses.fields(value):
        source = None
        if obj.source:
            source = GetItemSource(
                AttrSource(obj.source, "__dataclass_fields__"), field.name
            )
        items.append(UserDefinedObjectVariable(field, source=source).add_options(obj))
    return TupleVariable(items).add_options(obj)


def wrap_fx_proxy(tx, proxy, example_value=None, **options):
    return wrap_fx_proxy_cls(
        target_cls=TensorVariable,
        tx=tx,
        proxy=proxy,
        example_value=example_value,
        **options,
    )


# Note: Unfortunate split due to some gross classes existing that subclass TensorVariable
# Should be compositional instead
#
# This is a horribly complicated function that does too many things, to
# explain what it does, let's first talk about the classic usage wrap_fx_proxy
# for a TensorVariable.  There are two primary modes of use:
#
#   1. Wrapping a pre-existing Tensor.  In this case, example_value is set
#      to the pre-existing Tensor.  (Note that this example_value will NOT
#      be the final example_value we put into node.meta['example_value'],
#      instead it is converted into a fake tensor using
#      wrap_to_fake_tensor_and_record and registered as a graph input.)
#
#   2. "Wrapping" the result of some Tensor operation Dynamo traced over.  In
#      this case, example_value is None (and we are going to figure it out
#      ourselves using FakeTensors, via get_fake_value, which will run
#      the operation represented by the (singular!) FX node referenced by
#      the passed in proxy.)
#
# The expectation is you end up with a Tensor output, and everything is
# straightforwardly traced into the graph.
#
# Upon closer inspection, you may notice that there are a slurry of non-Tensor
# output cases.  What gives?  Well, we sometimes trace operations into the
# graph that don't involve tensors.
#
#   * Some operators return tuples; we need to recursively handle their
#     contents
#
#   * Some operators have side effects that will affect subsequent AOTAutograd
#     tracing but don't otherwise return anything.
#
#   * Some operators return symbolic ints/floats/bools which can go in the
#     graph and be traced (but only if they're actually symbolic!  If they're
#     static you don't want to put them in the graph, which means you
#     shouldn't call this function.)
#
# The common theme is that you only use this function WHEN YOU ARE TRACING
# SOMETHING INTO THE GRAPH.  This is sort of obvious, because you can't call
# this function without a proxy.
def wrap_fx_proxy_cls(
    target_cls, tx, proxy, example_value=None, ignore_subclass=False, **options
):
    import torch._export.constraints
    from ..symbolic_convert import InstructionTranslatorBase

    assert isinstance(tx, InstructionTranslatorBase)
    if "guards" in options and options["guards"] is not None:
        tx.output.guards.update(options["guards"])

    assert "example_value" not in proxy.node.meta, f"{proxy.node.meta['example_value']}"

    initial_example_value = example_value

    def _clone_input(value):
        if isinstance(value, torch.Tensor):
            # tensor subclasses will not be converted to FakeTensors and need to be cloned
            if not isinstance(value, torch._subclasses.fake_tensor.FakeTensor):
                # NB: ensure strides are preserved
                value = clone_input(value)

        return value

    with preserve_rng_state():
        if example_value is None:
            example_value = get_fake_value(proxy.node, tx)

        # Handle recursive calls here
        elif (
            isinstance(example_value, FakeTensor)
            and example_value.fake_mode is tx.fake_mode
        ):
            pass

        elif isinstance(example_value, torch.Tensor):
            if tx.export:
                # The legacy behavior for real value cache with subclasses was
                # to perform a clone WITHOUT preserving the subclass.  It's
                # not entirely clear this is what you actually want though.
                with torch._C.DisableTorchFunctionSubclass():
                    proxy.tracer.real_value_cache[proxy.node] = _clone_input(
                        example_value
                    )
            # NB: If we're ignoring subclass, then the expectation is you will
            # take the returned TensorVariable and wrap it into a more
            # accurate TensorVariable that is able to track subclass-ness;
            # otherwise this is wrong!
            kwargs = {
                "ignore_subclass": ignore_subclass,
                "is_tensor": target_cls is TensorVariable,
            }
            assert "source" in options and options["source"] is not None
            kwargs["source"] = options["source"]
            example_value = wrap_to_fake_tensor_and_record(
                example_value, tx=tx, **kwargs
            )

    if isinstance(example_value, torch.Tensor):
        is_parameter = isinstance(example_value, torch.nn.Parameter)
        should_specialize = options.pop("should_specialize", False)
        if is_parameter or should_specialize:
            specialized_value = initial_example_value
        else:
            specialized_value = None

        # NB: In most (all?) cases, this does not actually do a clone.
        # (WARNING: this means that if we mutate metadata on the fake
        # tensor, the stored example value will update too!)
        example_value = _clone_input(example_value)
        proxy.node.meta["example_value"] = example_value
        specialized_props = target_cls.specialize(example_value)
        # TODO: not sure about this fake mode test
        if (
            isinstance(example_value, torch._subclasses.fake_tensor.FakeTensor)
            and example_value.fake_mode is tx.fake_mode
        ):
            # NB: This will be wrong for ignore_subclass; fix it up later!
            specialized_props["class_type"] = (
                torch.nn.Parameter if is_parameter else torch.Tensor
            )

        specialized_props["specialized_value"] = specialized_value

        options.update(specialized_props)
        return target_cls(proxy, **options)
    elif (
        hasattr(proxy.node.target, "__name__")
        and proxy.node.target.__name__ == "set_state"
        and isinstance(proxy.node.target.__self__, torch._C.Generator)
        or proxy.node.target == torch.random.set_rng_state
    ):
        from . import TorchVariable

        return TorchVariable(proxy.node.target)
    elif (
        proxy.node.target == torch._C._DisableFuncTorch
        or proxy.node.target == torch.cuda._is_in_bad_fork
    ):
        from . import UserDefinedObjectVariable

        return UserDefinedObjectVariable(example_value)
    elif istype(example_value, torch.Size) and all(
        isinstance(x, int) for x in example_value
    ):
        sizes = [ConstantVariable(x) for x in example_value]
        return SizeVariable(sizes, **options)
    elif isinstance(example_value, (tuple, list, set)):
        proxy.node.meta["example_value"] = example_value
        unpacked = []
        for i, val in enumerate(example_value):
            if val is None:
                # nn.MultiheadAttention() can return None, see issue #175
                unpacked.append(
                    ConstantVariable(None, **options),
                )
            else:
                unpacked.append(
                    wrap_fx_proxy_cls(
                        target_cls,
                        tx,
                        proxy.tracer.create_proxy(
                            "call_function", operator.getitem, (proxy, i), {}
                        ),
                        example_value=val,
                        **options,
                    )
                )
        if isinstance(example_value, torch.Size):
            # NB: Keep the old proxy around.  See SizeVariable for an
            # explanation why
            return SizeVariable(unpacked, proxy, **options)
        elif istype(example_value, tuple):
            return TupleVariable(unpacked, **options)
        elif istype(example_value, (list, immutable_list)):
            return ListVariable(unpacked, mutable_local=MutableLocal(), **options)
        elif istype(example_value, set):
            return SetVariable(tx, unpacked, mutable_local=MutableLocal(), **options)
        else:
            assert example_value.__class__.__module__ == "torch.return_types" or hasattr(
                example_value, "_fields"
            ), f"expected {example_value.__class__.__module__} == torch.return_types or named tuple but got {type(example_value)}"
            return NamedTupleVariable(unpacked, example_value.__class__, **options)
    elif example_value is None or proxy.node.target is torch.manual_seed:
        return ConstantVariable(None, **options)
    elif isinstance(example_value, (torch.SymInt, torch.SymFloat, torch.SymBool)):
        proxy.node.meta["example_value"] = example_value
        return SymNodeVariable(proxy, example_value, **options)
    elif proxy.node.target in [torch.cuda.streams.Stream, torch.cuda.current_stream]:
        proxy.node.meta["example_value"] = example_value
        return CUDAStreamVariable(proxy, example_value, **options)
    elif isinstance(example_value, int) and proxy.node.target in [
        torch.sym_int,
        getattr,
        operator.getitem,
        torch._utils._element_size,
        torch.seed,
        operator.mod,
        # some mac builds are missing torch.distributed.get_rank()
        getattr(torch.distributed, "get_rank", _missing),
        getattr(torch.distributed, "get_world_size", _missing),
        # This always wants to be in the graph, even if the constraint
        # results in a constant int
        torch._export.constraints.constrain_as_value,
    ]:
        proxy.node.meta["example_value"] = example_value
        return ConstantVariable(example_value, **options)
    else:
        unimplemented(
            "torch.* op returned non-Tensor "
            + f"{typestr(example_value)} {proxy.node.op} {proxy.node.target}"
        )


# Tracks the sources of all fake tensors we wrap in Dynamo.
# Used by shape guard computation.
@dataclasses.dataclass
class TrackedFake:
    fake: Union[FakeTensor, SymInt]
    source: Source
    # Is None when fake is SymInt
    constraint_dims: Optional[DimList[DimConstraint]]

    def __hash__(self) -> int:
        return hash((self.fake, self.source.name()))

    def __eq__(self, other: object) -> bool:
        if isinstance(other, TrackedFake):
            return self.fake is other.fake and self.source.name() == other.source.name()
        return False


# Performs automatic dynamic dim determination.
# Returns tuple of (dynamic_dims, constraint_dims) where each is either a list of dims or None.
def _automatic_dynamic(e, tx, name, static_shapes):
    if static_shapes:
        return [DimDynamic.STATIC] * e.dim(), [None] * e.dim()

    # Prep for automatic dynamic
    frame_state_entry = None
    if name not in tx.output.frame_state:
        # If there is no entry for this source, add the tensor to frame state with its current static size.
        # E.g., {} -> {"x": [2, 4]}
        frame_state_entry = FrameStateSizeEntry(None, None)
        frame_state_entry.size = list(e.size())
    else:
        frame_state_entry = tx.output.frame_state[name]
        if frame_state_entry.size is not None:
            if e.ndim != len(frame_state_entry.size):
                # If there is already an entry, and the dim mismatches, replace the frame state entry with None.
                # E.g. {"x": [2, 3, 4]} -> {"x": None}
                log.debug(
                    "automatic dynamic %s dim %s != %s",
                    name,
                    e.ndim,
                    frame_state_entry.size,
                )
                frame_state_entry.size = None
            else:
                # If there is already an entry, and the dim matches, for every size in the frame state which
                # disagrees with the current static size, replace it with None. E.g., {"x": [2, 3]} -> {"x": [2, None]}
                for i, dim in enumerate(frame_state_entry.size):
                    if dim is not None and e.size()[i] != dim:
                        log.debug(
                            "automatic dynamic %s size(%s) %s != %s",
                            name,
                            i,
                            e.size(i),
                            dim,
                        )
                        frame_state_entry.size[i] = None

    # TODO: index export_constraints ahead of time so we don't have to
    # do a linear scan every time here
    t_id = id(e)
    dim2constraint = {}

    def update_dim2constraint(dim, constraint_range):
        if dim in dim2constraint:
            from torch.fx.experimental.symbolic_shapes import StrictMinMaxConstraint

            dim2constraint[dim] = StrictMinMaxConstraint(
                vr=constraint_range.vr & dim2constraint[dim].vr,
                warn_only=False,
            )
        else:
            dim2constraint[dim] = constraint_range

    if tx.output.export_constraints:
        for constraint in tx.output.export_constraints:
            if constraint.t_id == t_id:
                update_dim2constraint(constraint.dim, constraint.constraint_range)
            if constraint.shared is not None and constraint.shared.t_id == t_id:
                # We process constraint ranges for each shared dimension separately
                # so that we can directly check range constraint violations on them
                # without looking up which other shared dimensions have this info.
                # In other words, for this t_id, we will have processed all of its
                # constraint ranges, no matter where / how they were specified, by
                # by the end of this loop.
                update_dim2constraint(
                    constraint.shared.dim, constraint.constraint_range
                )

    dynamic_dims = []
    constraint_dims = []
    for i in range(e.dim()):
        # NB: mark dynamic has precedence over static
        marked_dynamic = i in getattr(e, "_dynamo_dynamic_indices", set())
        marked_weak_dynamic = i in getattr(e, "_dynamo_weak_dynamic_indices", set())
        marked_static = i in getattr(e, "_dynamo_static_indices", set())

        # NB: both static and dynamic have precedence over
        automatic_dynamic = config.automatic_dynamic_shapes and (
            frame_state_entry.size is None or frame_state_entry.size[i] is None
        )

        # Reflect the user directive in the frame_state
        # For dynamic, apply None always
        if frame_state_entry.size and marked_dynamic:
            log.debug("automatic dynamic %s marked dynamic", name)
            frame_state_entry.size[i] = None

        # We will process constraints first, as they will imply that we
        # have a dynamic dimension
        # Precedence: export constraints > eager constraints
        constraint = dim2constraint.get(i)
        if constraint is None:
            if marked_dynamic and not config.allow_ignore_mark_dynamic:
                constraint = RelaxedUnspecConstraint(warn_only=False)
            elif not marked_static and automatic_dynamic:
                constraint = RelaxedUnspecConstraint(warn_only=True)
        constraint_dims.append(constraint)

        # Now, figure out if the dim is dynamic/duck/static
        if constraint is not None or marked_dynamic or marked_weak_dynamic:
            # NB: We could assert static_shapes is False here, but it
            # seems better to allow the user to override policy in this
            # case
            dynamic = DimDynamic.DYNAMIC
        elif static_shapes or config.assume_static_by_default or marked_static:
            dynamic = DimDynamic.STATIC
        else:
            dynamic = DimDynamic.DUCK

        dynamic_dims.append(dynamic)

    tx.output.frame_state[name] = frame_state_entry

    return dynamic_dims, constraint_dims


def wrap_to_fake_tensor_and_record(
    e, tx, ignore_subclass=False, *, source: Optional[Source], is_tensor: bool
):
    if (
<<<<<<< HEAD
        type(e) in (torch.Tensor, torch.nn.Parameter)
=======
        type(e) in (torch.Tensor, torch.nn.Parameter, torch.nn.Buffer, FakeTensor)
>>>>>>> cfa4edcd
        or (ignore_subclass and isinstance(e, torch.Tensor))
        or is_traceable_wrapper_subclass(e)
    ):
        assert source is not None
        static_shapes, reason = tensor_always_has_static_shape(
            e, is_tensor, guard_source=source.guard_source()
        )

        dynamic_dims, constraint_dims = _automatic_dynamic(
            e, tx, source.name(), static_shapes
        )

        log.debug(
            "wrap_to_fake %s %s %s %s",
            source.name(),
            tuple(e.shape),
            dynamic_dims,
            constraint_dims,
        )
        fake_e = wrap_fake_exception(
            lambda: tx.fake_mode.from_tensor(
                e,
                ignore_subclass=ignore_subclass,
                source=source,
                dynamic_dims=dynamic_dims,
                constraint_dims=constraint_dims,
            )
        )
        if is_tensor and not (static_shapes and source.is_nn_module()):
            tx.output.tracked_fakes.append(TrackedFake(fake_e, source, constraint_dims))
            tx.output.tracked_fakes_id_to_source[id(e)].append(source)
        tx.output.tensor_weakref_to_sizes_strides[WeakIdRef(e)] = {
            "size": fake_e.size(),
            "stride": fake_e.stride(),
        }
        return fake_e
    else:
        return e


class SourcelessBuilder:
    """
    Like builder, but stateless and does not require a source. Useful for simple type->VT objects, or objects
    that are being created/evaporated during inlining (ex: consider a locally made list of tensors we then iterate over
    .), such a list should not show up as an artifact from inputs, nor in reconstruction, nor in the graph. However,
    there may be reasons to represent it as a ListVariable internally.

    NOTE - Objects produced here are born UNGUARDED due to the nature of sources!

    NOTE - This class is very new! It will have some rough edges, but it was created to stem the bleeding of giant
    if/else type->VariableTracker trees that were cropping up all over dynamo.
    """

    def __call__(self, tx, value) -> VariableTracker:
        if isinstance(value, VariableTracker):
            # This is always valid to call, and useful for recursive calls.
            return value
        if isinstance(value, dataclasses._HAS_DEFAULT_FACTORY_CLASS):
            return UserDefinedObjectVariable(value)
        if ConstantVariable.is_literal(value):
            return SourcelessBuilder.wrap_constant_literal(value)
        elif is_builtin_callable(value):
            return BuiltinVariable(value)
        elif is_allowed(value):
            return TorchVariable(value)
        elif isinstance(value, types.FunctionType):
            return UserFunctionVariable(value)
        elif isinstance(value, enum.Enum):
            return EnumVariable(value)
        elif isinstance(value, (type, abc.ABCMeta)):
            return UserDefinedClassVariable(value)
        elif isinstance(value, dict):
            return ConstDictVariable(
                {k: self(tx, v) for k, v in value.items()},
                dict,
                mutable_local=MutableLocal(),
            )
        elif isinstance(value, (tuple, list)):
            cls = BaseListVariable.cls_for(type(value))
            return cls([self(tx, x) for x in value], mutable_local=MutableLocal())
        unimplemented(f"Unexpected type in sourceless builder {type(value)}")

    @staticmethod
    def wrap_constant_literal(value):
        assert ConstantVariable.is_literal(value)
        return ConstantVariable(value=value)<|MERGE_RESOLUTION|>--- conflicted
+++ resolved
@@ -365,13 +365,9 @@
         value = inspect.getattr_static(value, "_torchdynamo_inline", value)
 
         # Everything else (NB: order matters!)
-<<<<<<< HEAD
-        if is_traceable_wrapper_subclass(value) or istype(value, config.traceable_tensor_subclasses):
-=======
         if is_traceable_wrapper_subclass(value) or istype(
             value, config.traceable_tensor_subclasses
         ):
->>>>>>> cfa4edcd
             return self.wrap_tensor(value)
         elif is_namedtuple(value):
             return self.wrap_listlike(value)
@@ -1504,11 +1500,7 @@
     e, tx, ignore_subclass=False, *, source: Optional[Source], is_tensor: bool
 ):
     if (
-<<<<<<< HEAD
-        type(e) in (torch.Tensor, torch.nn.Parameter)
-=======
         type(e) in (torch.Tensor, torch.nn.Parameter, torch.nn.Buffer, FakeTensor)
->>>>>>> cfa4edcd
         or (ignore_subclass and isinstance(e, torch.Tensor))
         or is_traceable_wrapper_subclass(e)
     ):
