--- conflicted
+++ resolved
@@ -291,26 +291,6 @@
             return VariableBuilder(tx, source).wrap_unspecialized_primitive(
                 example_value
             )
-<<<<<<< HEAD
-        elif (
-            istype(self.value, functools.partial)
-            and is_allowed(self.value.func)
-            and all(
-                variables.ConstantVariable.is_literal(v)
-                for v in itertools.chain(self.value.args, self.value.keywords.values())
-            )
-        ):
-            options = VariableTracker.propagate(self, args, kwargs.values())
-            partial_args = [variables.ConstantVariable(v) for v in self.value.args]
-            partial_args.extend(args)
-            partial_kwargs = {
-                k: variables.ConstantVariable(v) for k, v in self.value.keywords.items()
-            }
-            partial_kwargs.update(kwargs)
-            return variables.TorchVariable(self.value.func, **options).call_function(
-                tx, partial_args, partial_kwargs
-            )
-=======
         elif istype(self.value, types.MethodType):
             func = self.value.__func__
             obj = self.value.__self__
@@ -322,7 +302,24 @@
                 return variables.TorchVariable(obj.__class__).call_function(
                     tx, args, kwargs
                 )
->>>>>>> da41fc4b
+        elif (
+            istype(self.value, functools.partial)
+            and is_allowed(self.value.func)
+            and all(
+                variables.ConstantVariable.is_literal(v)
+                for v in itertools.chain(self.value.args, self.value.keywords.values())
+            )
+        ):
+            options = VariableTracker.propagate(self, args, kwargs.values())
+            partial_args = [variables.ConstantVariable(v) for v in self.value.args]
+            partial_args.extend(args)
+            partial_kwargs = {
+                k: variables.ConstantVariable(v) for k, v in self.value.keywords.items()
+            }
+            partial_kwargs.update(kwargs)
+            return variables.TorchVariable(self.value.func, **options).call_function(
+                tx, partial_args, partial_kwargs
+            )
 
         return super().call_function(tx, args, kwargs)
 
