--- conflicted
+++ resolved
@@ -666,15 +666,7 @@
     return invalid_vec_isa
 
 
-<<<<<<< HEAD
-def get_shared(shared=True):
-=======
-def get_compile_only(compile_only: bool = True) -> str:
-    return "-c" if compile_only else ""
-
-
 def get_shared(shared: bool = True) -> str:
->>>>>>> 49dbf9a3
     return "-shared -fPIC" if shared else ""
 
 
@@ -923,16 +915,9 @@
     shared: bool = True,
     include_pytorch: bool = False,
     vec_isa: VecISA = invalid_vec_isa,
-<<<<<<< HEAD
-    cuda=False,
-    aot_mode=False,
-):
-=======
     cuda: bool = False,
     aot_mode: bool = False,
-    compile_only: bool = False,
 ) -> str:
->>>>>>> 49dbf9a3
     ipaths, lpaths, libs, macros = get_include_and_linking_paths(
         include_pytorch, vec_isa, cuda, aot_mode
     )
