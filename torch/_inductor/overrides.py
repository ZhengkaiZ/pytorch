import copy
import itertools
import logging
import operator
import random
import weakref

import torch
import torch.nn as nn
from torch import _prims
from torch.fx.experimental.optimization import (
    matches_module_pattern,
    replace_node_module,
)
from torch.fx.experimental.proxy_tensor import ProxyTorchDispatchMode
from torch.nn import functional as F
from torch.nn.modules.utils import _pair
from torch.overrides import TorchFunctionMode

log = logging.getLogger(__name__)


class AutogradMonkeypatch(TorchFunctionMode):
    def __torch_function__(self, func, types, args=(), kwargs=None):
        if not kwargs:
            kwargs = {}
        if func is replacements:
            return replacements[func](*args, **kwargs)
        return func(*args, **kwargs)


patch_functions = AutogradMonkeypatch


def replace_fx(gm: torch.fx.GraphModule):
    # Sometimes patch_functions() misses things already in the graph
    for node in reversed(list(gm.graph.nodes)):
        if node.op == "call_function" and node.target in replacements:
            with gm.graph.inserting_before(node):
                node.replace_all_uses_with(
                    gm.graph.call_function(
                        replacements[node.target], node.args, node.kwargs
                    )
                )
            gm.graph.erase_node(node)
    gm.recompile()
    return gm


class UnaryAttr(object):
    def __init__(self, op_name: str, scalars_attr=None, algorithm_attr=None):
        self.op_name = op_name
        self.scalars_attr = scalars_attr if scalars_attr else []
        self.algorithm_attr = algorithm_attr if algorithm_attr else ""
        super(UnaryAttr, self).__init__()

    def __call__(self, unary_module: nn.Module):
        assert all(hasattr(unary_module, item) for item in self.scalars_attr)
        scalars = [getattr(unary_module, item) for item in self.scalars_attr]

        algorithm = ""
        if self.algorithm_attr:
            assert hasattr(unary_module, self.algorithm_attr)
            algorithm = getattr(unary_module, self.algorithm_attr)

        return self.op_name, scalars, algorithm


class ConvUnary2d(nn.Conv2d):
    def __init__(
        self,
        conv: nn.Module,
        unary: nn.Module,
    ):
        super(ConvUnary2d, self).__init__(
            conv.in_channels,
            conv.out_channels,
            conv.kernel_size,
            conv.stride,
            conv.padding,
            conv.dilation,
            conv.groups,
            conv.bias is not None,
            conv.padding_mode,
            conv.weight.device,
            conv.weight.dtype,
        )
        self._update_module_params(conv, unary)

    def _update_module_params(self, conv, unary):
        self.__dict__ = copy.deepcopy(conv.__dict__)
        self.attr, self.scalars, self.algorithm = unary_modules_map[unary.__class__](
            unary
        )

    def _conv_forward(self, input, weight, bias):
        if self.padding_mode != "zeros":
            return torch.ops.mkldnn._convolution_pointwise(
                F.pad(
                    input, self._reversed_padding_repeated_twice, mode=self.padding_mode
                ),
                weight,
                bias,
                _pair(0),
                self.stride,
                self.dilation,
                self.groups,
                self.attr,
                self.scalars,
                self.algorithm,
            )
        return torch.ops.mkldnn._convolution_pointwise(
            input,
            weight,
            bias,
            self.padding,
            self.stride,
            self.dilation,
            self.groups,
            self.attr,
            self.scalars,
            self.algorithm,
        )

    def forward(self, input):
        return self._conv_forward(input, self.weight, self.bias)


<<<<<<< HEAD
class ConvBinary2d(nn.Conv2d):
    def __init__(
        self,
        conv,
        op_name,
        in_channels,
        out_channels,
        kernel_size,
        stride,
        padding,
        dilation,
        groups,
        bias,
        padding_mode,
        device,
        dtype,
    ):
        super(ConvBinary2d, self).__init__(
            in_channels,
            out_channels,
            kernel_size,
            stride,
            padding,
            dilation,
            groups,
            bias,
            padding_mode,
            device,
            dtype,
        )
        self._update_module_params(conv, op_name)

    def _update_module_params(self, conv, op_name):
        self.__dict__ = copy.deepcopy(conv.__dict__)
        self.attr = op_name

    def _conv_forward(self, input, other, weight, bias):
        if self.padding_mode != "zeros":
            return torch.ops.mkldnn._convolution_pointwise(
                F.pad(
                    input, self._reversed_padding_repeated_twice, mode=self.padding_mode
                ),
                other,
                weight,
                bias,
                _pair(0),
                self.stride,
                self.dilation,
                self.groups,
                self.attr,
            )
        return torch.ops.mkldnn._convolution_pointwise(
            input,
            other,
            weight,
            bias,
            self.padding,
            self.stride,
            self.dilation,
            self.groups,
            self.attr,
        )

    def forward(self, input, other):
        return self._conv_forward(input, other, self.weight, self.bias)


def fuse_conv_unary_eval(conv, unary, op_name, op_info):
=======
def fuse_conv_unary_eval(conv: nn.Module, unary: nn.Module):
>>>>>>> 3b24099b
    assert not (conv.training), "Fusion only for eval!"
    return ConvUnary2d(
        conv,
        unary,
    )


def fuse_conv_binary_eval(conv, op_name):
    assert not (conv.training), "Fusion only for eval!"
    return ConvBinary2d(
        conv,
        op_name,
        conv.in_channels,
        conv.out_channels,
        conv.kernel_size,
        conv.stride,
        conv.padding,
        conv.dilation,
        conv.groups,
        conv.bias is not None,
        conv.padding_mode,
        conv.weight.device,
        conv.weight.dtype,
    )


def check_node_kind(current_node, modules, node_kind):
    if not isinstance(current_node, torch.fx.Node):
        return False
    if current_node.op != "call_module":
        return False
    if not isinstance(current_node.target, str):
        return False
    if current_node.target not in modules:
        return False
    if type(modules[current_node.target]) is not node_kind:
        return False
    return True


def check_node_is_binary(node):
    if (
        (node.op == "call_function" and node.target in [torch.add, torch.sub])
        or (node.op == "call_function" and node.target in [operator.add, operator.sub])
        or (
            node.op == "call_method"
            and node.target in [torch.Tensor.add, torch.Tensor.sub]
        )
    ):
        return True
    return False


def fuse_fx(gm: torch.fx.GraphModule, example_inputs):
    if not (torch.backends.mkldnn.enabled and torch.backends.mkldnn.is_available()):
        return gm
    gm = fuse_unary(gm, example_inputs)
    gm = fuse_binary(gm)

    return gm


def fuse_unary(gm: torch.fx.GraphModule, example_inputs):
    is_cpu = all(
        example_input.device == torch.device("cpu") for example_input in example_inputs
    )
    if not is_cpu:
        return gm
    modules = dict(gm.named_modules())

    for (unary_module, _), (
        computation_module,
        fuse_func,
    ) in itertools.product(unary_modules_map.items(), computation_modules_map.items()):
        pattern = (computation_module, unary_module)
        for node in gm.graph.nodes:
            if matches_module_pattern(pattern, node, modules):
                if (
                    len(node.args[0].users) > 1
                ):  # Output of convolution is used by other nodes
                    continue
                conv = modules[node.args[0].target]
                unary = modules[node.target]
                eval_mode = all(not n.training for n in [conv, unary])
                if not eval_mode:
                    continue
                fused_conv = fuse_func(conv, unary)
                replace_node_module(node.args[0], modules, fused_conv)
                node.replace_all_uses_with(node.args[0])
                gm.graph.erase_node(node)
                gm.graph.lint()
    gm.recompile()
    return gm


def _philox_rand_like_meta(input, seed, offset):
    return _prims.TensorMeta(input)


def _philox_rand_like(input, seed, offset):
    # placeholder only used in tracing
    return torch.rand_like(input)


def replace_and_fuse_for_binary(
    computation_node, node, fuse_func, attr, modules, index_node, index_pointwise
):
    fused_module = fuse_func(computation_node, attr)
    replace_node_module(node.args[index_node], modules, fused_module)
    node.args[index_node].args = node.args[index_node].args + (
        node.args[index_pointwise],
    )
    node.replace_all_uses_with(node.args[index_node])


def fuse_binary(gm: torch.fx.GraphModule):
    modules = dict(gm.named_modules())
    for node in gm.graph.nodes:
        if check_node_is_binary(node) and (
            len(node.kwargs) != 2 or node.kwargs["alpha"] == 1.0
        ):
            for node_kind, fuse_func in computation_op_binary_op_fusion_map.items():
                if not isinstance(node.args[0], torch.fx.Node) or not isinstance(
                    node.args[1], torch.fx.Node
                ):
                    continue
                tensor0_meta = node.args[0].meta.get("tensor_meta")
                tensor1_meta = node.args[1].meta.get("tensor_meta")
                if not tensor0_meta or not tensor1_meta:
                    continue
                if (
                    tensor0_meta.shape != tensor1_meta.shape
                    or tensor0_meta.stride != tensor1_meta.stride
                    or tensor0_meta.dtype != tensor1_meta.dtype
                ):
                    continue
                attr = binary_attr[node.target]
                index_list = supported_index_list[attr]
                for index_dict in index_list:
                    index_node = index_dict["index_computation"]
                    index_pointwise = index_dict["index_pointwise"]
                    if check_node_kind(node.args[index_node], modules, node_kind):
                        if len(node.args[index_node].users) > 1:
                            continue
                        computation_node = modules[node.args[index_node].target]
                        replace_and_fuse_for_binary(
                            computation_node,
                            node,
                            fuse_func,
                            attr,
                            modules,
                            index_node,
                            index_pointwise,
                        )
                        # Make sure the fused node is post node of node's inputs nodes.
                        node.append(node.args[index_node])
                        gm.graph.erase_node(node)
                        gm.graph.lint()
                        break

    gm.recompile()
    return gm


philox_rand_like = _prims._make_prim(
    schema="philox_rand_like(Tensor input, Tensor seed, int offset) -> Tensor",
    return_type=_prims.RETURN_TYPE.NEW,
    meta=_philox_rand_like_meta,
    impl_aten=_philox_rand_like,
    doc="",
)


def _philox_seed_like_meta(x):
    return _prims.TensorMeta(_philox_seed_like(x))


def _philox_seed_like(x):
    # we need a tensor input here so AOT autograd properly captures this
    # with just a device input, this becomes a constant
    return torch.tensor(random.randrange(2**31), device=x.device, dtype=torch.int32)


philox_seed_like = _prims._make_prim(
    schema="philox_seed_like(Tensor other) -> Tensor",
    return_type=_prims.RETURN_TYPE.NEW,
    meta=_philox_seed_like_meta,
    impl_aten=_philox_seed_like,
    doc="",
)


def null_ref():
    return None


class PhiloxRandomState:
    next_offset = 0
    seed = {}
    last_tracer_ref = null_ref

    @classmethod
    def reset(cls, tracer=None):
        cls.next_offset = 0
        cls.seed = {}
        cls.last_tracer_ref = weakref.ref(tracer) if tracer is not None else null_ref

    @classmethod
    def get_seed_offset(cls, x):
        modes = torch.fx.experimental.proxy_tensor.get_torch_dispatch_modes()
        proxy_modes = [m for m in modes if isinstance(m, ProxyTorchDispatchMode)]
        if proxy_modes:
            tracer = proxy_modes[0].tracer
            if cls.last_tracer_ref() is not tracer:
                # tracer changed, need to reset state
                cls.reset(tracer)
        else:
            # no tracer, need to reset state
            cls.reset()

        device = x.device
        if device not in cls.seed:
            # Compute the seed just once per trace so that we pass fewer
            # things from forward to backward
            cls.seed[device] = philox_seed_like(x)

        seed = cls.seed[device]
        offset = cls.next_offset
        cls.next_offset += x.numel()
        return seed, offset


class LowmemDropout(torch.autograd.Function):
    @staticmethod
    def forward(ctx, x, p):
        ctx.p = p
        scale = float(1.0 / (1.0 - p))
        seed, offset = PhiloxRandomState.get_seed_offset(x)
        ctx.save_for_backward(seed)
        ctx.offset = offset
        bool_mask = philox_rand_like(x, seed, offset) > p
        return bool_mask.to(x.dtype) * x * scale

    @staticmethod
    def backward(ctx, grad_output):
        p = ctx.p
        scale = float(1.0 / (1.0 - p))
        (seed,) = ctx.saved_tensors
        bool_mask = philox_rand_like(grad_output, seed, ctx.offset) > p
        return bool_mask.to(grad_output.dtype) * grad_output * scale, None


@torch.fx.wrap
def lowmem_dropout(input, p, training=True, inplace=False):
    if isinstance(input, torch.fx.Proxy):
        # double check we don't FX trace this
        return input.tracer.create_proxy(
            "call_function",
            lowmem_dropout,
            (input, p, training),
            {},
        )
    if not training or p == 0:
        return input
    result = LowmemDropout.apply(input, p)
    if inplace:
        input.copy_(result)
    return result


@torch.fx.wrap
def rand_like(x, **kwargs):
    if isinstance(x, torch.fx.Proxy):
        # double check we don't FX trace this
        return x.tracer.create_proxy("call_function", rand_like, (x), kwargs)
    assert kwargs.get("device", x.device) == x.device
    seed, offset = PhiloxRandomState.get_seed_offset(x)
    return philox_rand_like(x, seed, offset).to(kwargs.get("dtype", torch.float32))


replacements = {torch.nn.functional.dropout: lowmem_dropout, torch.rand_like: rand_like}


computation_modules_map = {nn.Conv2d: fuse_conv_unary_eval}


<<<<<<< HEAD
pointwise_op_map = {
    "relu": UnaryFusionOp(nn.ReLU),
    "sigmoid": UnaryFusionOp(nn.Sigmoid),
    "tanh": UnaryFusionOp(nn.Tanh),
    "hardswish": UnaryFusionOp(nn.Hardswish),
    "leaky_relu": UnaryFusionOp(nn.LeakyReLU, scalars=["negative_slope"]),
    "hardtanh": UnaryFusionOp(nn.Hardtanh, scalars=["min_val", "max_val"]),
    "gelu": UnaryFusionOp(nn.GELU, algorithm="approximate"),
}


binary_attr = {
    torch.add: "add",
    torch.Tensor.add: "add",
    operator.add: "add",
    torch.sub: "sub",
    torch.Tensor.sub: "sub",
    operator.sub: "sub",
}


computation_op_binary_op_fusion_map = {
    nn.Conv2d: fuse_conv_binary_eval,
}


# For add: we support conv/linear + other and other + conv
# For sub, we only support conv/linear - sub
supported_index_list = {
    "add": [
        {"index_computation": 0, "index_pointwise": 1},
        {"index_computation": 1, "index_pointwise": 0},
    ],
    "sub": [{"index_computation": 0, "index_pointwise": 1}],
=======
unary_modules_map = {
    nn.ReLU: UnaryAttr("relu"),
    nn.Sigmoid: UnaryAttr("sigmoid"),
    nn.Tanh: UnaryAttr("tanh"),
    nn.Hardswish: UnaryAttr("hardswish"),
    nn.LeakyReLU: UnaryAttr("leaky_relu", scalars_attr=["negative_slope"]),
    nn.Hardtanh: UnaryAttr("hardtanh", scalars_attr=["min_val", "max_val"]),
    nn.GELU: UnaryAttr("gelu", algorithm_attr="approximate"),
>>>>>>> 3b24099b
}<|MERGE_RESOLUTION|>--- conflicted
+++ resolved
@@ -126,42 +126,30 @@
         return self._conv_forward(input, self.weight, self.bias)
 
 
-<<<<<<< HEAD
 class ConvBinary2d(nn.Conv2d):
     def __init__(
         self,
-        conv,
-        op_name,
-        in_channels,
-        out_channels,
-        kernel_size,
-        stride,
-        padding,
-        dilation,
-        groups,
-        bias,
-        padding_mode,
-        device,
-        dtype,
+        conv: nn.Module,
+        binary_op_name: str,
     ):
         super(ConvBinary2d, self).__init__(
-            in_channels,
-            out_channels,
-            kernel_size,
-            stride,
-            padding,
-            dilation,
-            groups,
-            bias,
-            padding_mode,
-            device,
-            dtype,
-        )
-        self._update_module_params(conv, op_name)
-
-    def _update_module_params(self, conv, op_name):
+            conv.in_channels,
+            conv.out_channels,
+            conv.kernel_size,
+            conv.stride,
+            conv.padding,
+            conv.dilation,
+            conv.groups,
+            conv.bias is not None,
+            conv.padding_mode,
+            conv.weight.device,
+            conv.weight.dtype,
+        )
+        self._update_module_params(conv, binary_op_name)
+
+    def _update_module_params(self, conv, binary_op_name):
         self.__dict__ = copy.deepcopy(conv.__dict__)
-        self.attr = op_name
+        self.attr = binary_op_name
 
     def _conv_forward(self, input, other, weight, bias):
         if self.padding_mode != "zeros":
@@ -194,10 +182,7 @@
         return self._conv_forward(input, other, self.weight, self.bias)
 
 
-def fuse_conv_unary_eval(conv, unary, op_name, op_info):
-=======
 def fuse_conv_unary_eval(conv: nn.Module, unary: nn.Module):
->>>>>>> 3b24099b
     assert not (conv.training), "Fusion only for eval!"
     return ConvUnary2d(
         conv,
@@ -205,22 +190,11 @@
     )
 
 
-def fuse_conv_binary_eval(conv, op_name):
+def fuse_conv_binary_eval(conv: nn.Module, binary_op_name: str):
     assert not (conv.training), "Fusion only for eval!"
     return ConvBinary2d(
         conv,
-        op_name,
-        conv.in_channels,
-        conv.out_channels,
-        conv.kernel_size,
-        conv.stride,
-        conv.padding,
-        conv.dilation,
-        conv.groups,
-        conv.bias is not None,
-        conv.padding_mode,
-        conv.weight.device,
-        conv.weight.dtype,
+        binary_op_name,
     )
 
 
@@ -484,15 +458,14 @@
 computation_modules_map = {nn.Conv2d: fuse_conv_unary_eval}
 
 
-<<<<<<< HEAD
-pointwise_op_map = {
-    "relu": UnaryFusionOp(nn.ReLU),
-    "sigmoid": UnaryFusionOp(nn.Sigmoid),
-    "tanh": UnaryFusionOp(nn.Tanh),
-    "hardswish": UnaryFusionOp(nn.Hardswish),
-    "leaky_relu": UnaryFusionOp(nn.LeakyReLU, scalars=["negative_slope"]),
-    "hardtanh": UnaryFusionOp(nn.Hardtanh, scalars=["min_val", "max_val"]),
-    "gelu": UnaryFusionOp(nn.GELU, algorithm="approximate"),
+unary_modules_map = {
+    nn.ReLU: UnaryAttr("relu"),
+    nn.Sigmoid: UnaryAttr("sigmoid"),
+    nn.Tanh: UnaryAttr("tanh"),
+    nn.Hardswish: UnaryAttr("hardswish"),
+    nn.LeakyReLU: UnaryAttr("leaky_relu", scalars_attr=["negative_slope"]),
+    nn.Hardtanh: UnaryAttr("hardtanh", scalars_attr=["min_val", "max_val"]),
+    nn.GELU: UnaryAttr("gelu", algorithm_attr="approximate"),
 }
 
 
@@ -519,14 +492,4 @@
         {"index_computation": 1, "index_pointwise": 0},
     ],
     "sub": [{"index_computation": 0, "index_pointwise": 1}],
-=======
-unary_modules_map = {
-    nn.ReLU: UnaryAttr("relu"),
-    nn.Sigmoid: UnaryAttr("sigmoid"),
-    nn.Tanh: UnaryAttr("tanh"),
-    nn.Hardswish: UnaryAttr("hardswish"),
-    nn.LeakyReLU: UnaryAttr("leaky_relu", scalars_attr=["negative_slope"]),
-    nn.Hardtanh: UnaryAttr("hardtanh", scalars_attr=["min_val", "max_val"]),
-    nn.GELU: UnaryAttr("gelu", algorithm_attr="approximate"),
->>>>>>> 3b24099b
 }