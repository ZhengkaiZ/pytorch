import collections
import contextlib
import dataclasses
import functools
import os
import re
from itertools import count
from typing import Any, Dict, List, Optional, Tuple

import sympy
from sympy import Expr

import torch
from torch._dynamo.utils import counters, dynamo_timed
from torch.fx.experimental.symbolic_shapes import SymTypes
from torch.fx.node import _get_qualified_name

from .. import codecache, config, ir
from ..codecache import CudaKernelParamCache
from ..triton_heuristics import grid as default_grid
from ..utils import (
    cache_on_self,
    get_benchmark_name,
    LineContext,
    sympy_dot,
    sympy_product,
)
from ..virtualized import V
from .common import CodeGen, DeferredLine, IndentedBuffer, PythonPrinter


pexpr = PythonPrinter().doprint


def buffer_reuse_key(node: ir.Buffer):
    size = node.get_size()
    stride = node.get_stride()
    last_element = sympy_dot([s - 1 for s in size], stride)
    return (
        node.get_device(),
        node.get_dtype(),
        V.graph.sizevars.simplify(sympy_product(size)),
        # Detect gaps in tensor storage caused by strides
        V.graph.sizevars.size_hint(last_element),
    )


def is_int(s: str):
    try:
        int(s)
    except ValueError:
        return False
    return True


def is_float(s: str):
    try:
        float(s)
    except ValueError:
        return False
    return True


def convert_arg_type(python_type):
    from .cpp import CONTAINER_PYTHON_TO_CPP, PYTHON_TO_CPP

    if python_type == "Tensor":
        # Conversions rules follow https://github.com/pytorch/pytorch/tree/main/aten/src/ATen/native#func
        return f"at::{python_type} const&"

    if python_type in PYTHON_TO_CPP:
        return PYTHON_TO_CPP[python_type]

    # Convert args of container types e.g. Optional[*]
    for py_container, cpp_container in CONTAINER_PYTHON_TO_CPP.items():
        container_match = re.findall(py_container + r"\[([a-zA-Z_]+)]", python_type)
        if len(container_match) == 1:
            contained_type = container_match[0]
            assert (
                contained_type in PYTHON_TO_CPP
            ), f"unsupported {py_container} type in convert_arg_type: {contained_type}"
            cpp_contained_type = PYTHON_TO_CPP[contained_type]
            return f"{cpp_container}<{cpp_contained_type}>"

    raise AssertionError(f"unsupport python_type: {python_type}")


def convert_return_type(python_type):
    # TODO: only support Tensor as func return type for now
    # TODO: support alias
    assert (
        python_type == "Tensor"
    ), f"only support tensor output for cpp_wrapper, but receive type {python_type}"
    return f"at::{python_type}"


def get_cpp_op_schema(kernel):
    # use x.real_type instead of x.type so that we get ScalarType instead of int
    arg_types = [repr(x.real_type) for x in kernel._schema.arguments]
    arg_names = [x.name for x in kernel._schema.arguments]
    # TODO: only support len(returns) == 1 for now.
    returns = [repr(x.type) for x in kernel._schema.returns]
    assert (
        len(returns) == 1
    ), f"only support 1 single output for cpp_wrapper, but {kernel.__name__} has {len(returns)} outputs"
    return_value = returns[0]
    cpp_return_value = convert_return_type(return_value)

    cpp_arg_type = [
        f"{convert_arg_type(arg_type)} {arg_name}"
        for arg_type, arg_name in zip(arg_types, arg_names)
    ]
    return f"{cpp_return_value}({', '.join(cpp_arg_type)})"


@dataclasses.dataclass
class SymbolicCallArg:
    inner: Any
    # the original symbolic expression represented by inner
    inner_expr: sympy.Expr

    def __str__(self):
        return str(self.inner)


class MemoryPlanningState:
    def __init__(self):
        super().__init__()
        self.reuse_pool: Dict[Any, List[FreeIfNotReusedLine]] = collections.defaultdict(
            list
        )

    def __contains__(self, key):
        return bool(self.reuse_pool.get(key, None))

    def pop(self, key) -> "FreeIfNotReusedLine":
        item = self.reuse_pool[key].pop()
        assert not item.is_reused
        return item

    def push(self, key, item: "FreeIfNotReusedLine"):
        assert not item.is_reused
        self.reuse_pool[key].append(item)


@dataclasses.dataclass
class EnterCudaDeviceContextManagerLine:
    device_idx: int
    first_time: bool

    def codegen(self, code: IndentedBuffer, device_cm_stack: contextlib.ExitStack):
        if V.graph.cpp_wrapper:
            code.writeline("\n")
            if V.graph.aot_mode:
                # In AOT mode, we have a stream provided as a param. A stream is
                # associated with a device, so we never expect the device to change.
                assert self.first_time
                # CUDAStreamGuard sets the stream and the device.
                if config.aot_inductor.abi_compatible:
                    code.writeline(
                        f"AOTICudaStreamGuard stream_guard(stream, {self.device_idx});"
                    )
                else:
                    code.writeline(
                        "at::cuda::CUDAStreamGuard stream_guard("
                        + f"at::cuda::getStreamFromExternal(stream, {self.device_idx}));"
                    )
            else:
                if self.first_time:
                    code.writeline(
                        f"at::cuda::CUDAGuard device_guard({self.device_idx});"
                    )
                else:
                    code.writeline(f"device_guard.set_index({self.device_idx});")
        else:
            # Note _DeviceGuard has less overhead than device, but only accepts
            # integers
            code.writeline(f"with torch.cuda._DeviceGuard({self.device_idx}):")
            device_cm_stack.enter_context(code.indent())
            code.writeline(
                f"torch.cuda.set_device({self.device_idx}) # no-op to ensure context"
            )


class ExitCudaDeviceContextManagerLine:
    def codegen(self, code: IndentedBuffer, device_cm_stack: contextlib.ExitStack):
        if not V.graph.cpp_wrapper:
            device_cm_stack.close()


@dataclasses.dataclass
class MemoryPlanningLine:
    wrapper: "WrapperCodeGen"

    def plan(self, state: MemoryPlanningState) -> "MemoryPlanningLine":
        """First pass to find reuse"""
        return self

    def codegen(self, code: IndentedBuffer):
        """Second pass to output code"""
        pass


@dataclasses.dataclass
class AllocateLine(MemoryPlanningLine):
    node: ir.Buffer
    can_reuse: bool = True

    def plan(self, state: MemoryPlanningState):
        if self.node.get_name() in V.graph.removed_buffers:
            return NullLine(self.wrapper)

        # try to reuse a recently freed buffer
        key = buffer_reuse_key(self.node)
        if config.allow_buffer_reuse and key in state and self.can_reuse:
            free_line = state.pop(key)
            free_line.is_reused = True
            return ReuseLine(self.wrapper, free_line.node, self.node)

        return self

    def codegen(self, code: IndentedBuffer):
        assert self.node.get_name() not in V.graph.removed_buffers
        line = self.wrapper.make_buffer_allocation(self.node)
        code.writeline(line)


@dataclasses.dataclass
class FreeIfNotReusedLine(MemoryPlanningLine):
    node: ir.Buffer
    is_reused: bool = False

    def plan(self, state: MemoryPlanningState):
        assert not self.is_reused
        if self.node.get_name() in V.graph.removed_buffers:
            return NullLine(self.wrapper)
        if config.allow_buffer_reuse:
            state.push(buffer_reuse_key(self.node), self)
        return self

    def codegen(self, code: IndentedBuffer):
        assert self.node.get_name() not in V.graph.removed_buffers
        if not self.is_reused:
            code.writeline(self.wrapper.make_buffer_free(self.node))


@dataclasses.dataclass
class ReuseLine(MemoryPlanningLine):
    node: ir.Buffer
    reused_as: ir.Buffer

    def plan(self, state: MemoryPlanningState):
        if self.node.get_name() in V.graph.removed_buffers:
            assert self.reused_as.get_name() in V.graph.removed_buffers
            return NullLine(self.wrapper)
        assert self.reused_as.get_name() not in V.graph.removed_buffers
        return self

    def codegen(self, code: IndentedBuffer):
        assert self.node.get_name() not in V.graph.removed_buffers
        assert self.reused_as.get_name() not in V.graph.removed_buffers
        code.writeline(self.wrapper.make_buffer_reuse(self.node, self.reused_as))


class NullLine(MemoryPlanningLine):
    pass


class WrapperCodeGen(CodeGen):
    """
    Generate outer wrapper in Python that calls the kernels.
    """

    def __init__(self):
        super().__init__()
        self._names_iter = count()
        self.header = IndentedBuffer()
        self.prefix = IndentedBuffer()
        self.wrapper_call = IndentedBuffer()
        self.src_to_kernel = {}
        self.kenel_numel_expr = set()
        self.lines = []
        self.declare = ""
        self.ending = ""
        self.open_bracket = "["
        self.closed_bracket = "]"
        self.comment = "#"
        self.namespace = ""
        self.none_str = "None"
        self.optional_tensor_str = "None"
        self.size = "size()"
        self.stride = "stride()"
        self.first_device_guard = True
        self.supports_intermediate_hooks = True
        self.expr_printer = pexpr

        self.write_header()
        self.write_prefix()

        if not V.graph.aot_mode:
            for name, hashed in V.graph.constant_reprs.items():
                # include a hash so our code cache puts different constants into different files
                self.write_constant(name, hashed)

        self.allocated = set()
        self.freed = set()

        # maps from reusing buffer to reused buffer
        self.reuses = dict()

        self.write_get_cuda_stream = functools.lru_cache(None)(  # type: ignore[assignment]
            self.write_get_cuda_stream
        )

        @functools.lru_cache(None)
        def add_import_once(line):
            self.header.writeline(line)

        self.add_import_once = add_import_once
        self._metas = {}

    def write_constant(self, name, hashed):
        self.header.writeline(f"{name} = None  # {hashed}")

    def write_header(self):
        self.header.splice(
            f"""
                from ctypes import c_void_p, c_long
                import torch
                import math
                import random
                import os
                import tempfile
                from math import inf, nan
                from torch._inductor.hooks import run_intermediate_hooks
                from torch._inductor.utils import maybe_profile

                from torch import empty_strided, device
                from {codecache.__name__} import AsyncCompile
                from torch._inductor.select_algorithm import extern_kernels

                aten = torch.ops.aten
                assert_size_stride = torch._C._dynamo.guards.assert_size_stride
                reinterpret_tensor = torch.ops.inductor._reinterpret_tensor
                async_compile = AsyncCompile()

            """
        )

    @cache_on_self
    def write_triton_header_once(self):
        self.header.splice(
            """
            import triton
            import triton.language as tl
            from torch._inductor.triton_heuristics import grid, start_graph, end_graph
            from torch._C import _cuda_getCurrentRawStream as get_cuda_stream
            """
        )

    def add_meta_once(self, meta):
        meta = repr(meta)
        if meta not in self._metas:
            var = f"meta{len(self._metas)}"
            self._metas[meta] = var
            self.header.writeline(f"{var} = {meta}")
        return self._metas[meta]

    @cache_on_self
    def get_output_refs(self):
        return [x.codegen_reference() for x in V.graph.graph_outputs]

    def mark_output_type(self):
        return

    def codegen_input_size_asserts(self):
        for name, buf in V.graph.graph_inputs.items():
            if isinstance(buf, sympy.Expr):
                continue

            # comparing strides for 0 size tensor is tricky. Ignore them for now.
            if sympy_product(buf.get_size()) == 0:
                continue
            size = self.codegen_shape_tuple(buf.get_size())
            stride = self.codegen_shape_tuple(buf.get_stride())
            self.prefix.writeline(f"assert_size_stride({name}, {size}, {stride})")

    def write_prefix(self):
        self.prefix.splice(
            """

            async_compile.wait(globals())
            del async_compile

            def call(args):
            """
        )
        with self.prefix.indent():
            if config.triton.debug_sync_graph:
                self.prefix.writeline("torch.cuda.synchronize()")
            inp_len = len(V.graph.graph_inputs.keys())
            if inp_len != 0:
                lhs = f"{', '.join(V.graph.graph_inputs.keys())}{'' if inp_len != 1 else ','}"
                self.prefix.writeline(f"{lhs} = args")
                self.prefix.writeline("args.clear()")

            self.codegen_inputs(self.prefix, V.graph.graph_inputs)
            if config.size_asserts:
                self.codegen_input_size_asserts()

    def write_get_cuda_stream(self, index):
        self.write_triton_header_once()
        name = f"stream{index}"
        self.writeline(f"{name} = get_cuda_stream({index})")
        return name

    def next_kernel_suffix(self):
        return f"{next(self._names_iter)}"

    def codegen_device_guard_enter(self, device_idx):
        self.writeline(
            EnterCudaDeviceContextManagerLine(device_idx, self.first_device_guard)
        )
        self.first_device_guard = False

    def codegen_device_guard_exit(self):
        self.writeline(ExitCudaDeviceContextManagerLine())

    def generate_return(self, output_refs):
        if output_refs:
            self.wrapper_call.writeline("return (" + ", ".join(output_refs) + ", )")
        else:
            self.wrapper_call.writeline("return ()")

    def generate_end(self, result):
        return

    def generate_extern_kernel_alloc(self, extern_kernel, args):
        output_name = extern_kernel.get_name()
        origin_node = extern_kernel.get_origin_node()
        self.writeline(
            f"{self.declare}{output_name} = {extern_kernel.kernel}({', '.join(args)}){self.ending}"
        )
        if (
            self.supports_intermediate_hooks
            and config.generate_intermediate_hooks
            and origin_node is not None
        ):
            counters["inductor"]["intermediate_hooks"] += 1
            self.writeline(
                f"run_intermediate_hooks({origin_node.name!r}, {output_name})"
            )

    def generate_extern_kernel_out(self, output_view, codegen_reference, args, kernel):
        if output_view:
            args.append(f"out={output_view.codegen_reference()}")
        else:
            args.append(f"out={codegen_reference}")
        self.writeline(f"{kernel}({', '.join(args)})")

    def generate_scatter_fallback(
        self, output, inputs, kernel, fn, src_is_tensor, reduce, kwargs
    ):
        line = f"{kernel}({','.join(map(str, inputs))}"
        if kernel == "aten.scatter_":
            if reduce:
                line += f", reduce={repr(reduce)}"
        else:
            line += ", ".join([""] + kwargs)
        line += f"){self.ending}"
        self.writeline(line)

    def generate_extern_kernel_alloc_and_find_schema_if_needed(
        self,
        name,
        kernel,
        codegen_args,
        cpp_op_schema,
        cpp_kernel_key,
        cpp_kernel_overload_name="",
        op_overload=None,
        raw_args=None,
    ):
        self.writeline(f"{name} = {kernel}({', '.join(codegen_args)})")

    @dynamo_timed
    def generate(self):
        result = IndentedBuffer()
        result.splice(self.header)

        out_names = V.graph.get_output_names()
        with contextlib.ExitStack() as stack:
            stack.enter_context(self.wrapper_call.indent())
            if config.profiler_mark_wrapper_call:
                self.generate_profiler_mark_wrapper_call(stack)
            if config.profile_bandwidth:
                self.write_triton_header_once()
                self.wrapper_call.writeline("start_graph()")

            while (
                self.lines
                and isinstance(self.lines[-1], MemoryPlanningLine)
                # TODO: this seems legit, NullLine has no node
                and self.lines[-1].node.name not in out_names  # type: ignore[attr-defined]
            ):
                # these lines will be pointless
                self.lines.pop()

            # codegen allocations in two passes
            planning_state = MemoryPlanningState()
            for i in range(len(self.lines)):
                if isinstance(self.lines[i], MemoryPlanningLine):
                    self.lines[i] = self.lines[i].plan(planning_state)

            device_cm_stack = contextlib.ExitStack()
            for line in self.lines:
                if isinstance(line, MemoryPlanningLine):
                    line.codegen(self.wrapper_call)
                elif isinstance(
                    line,
                    (
                        EnterCudaDeviceContextManagerLine,
                        ExitCudaDeviceContextManagerLine,
                    ),
                ):
                    line.codegen(self.wrapper_call, device_cm_stack)
                else:
                    self.wrapper_call.writeline(line)

            output_refs = self.get_output_refs()
            self.mark_output_type()
            if config.triton.debug_sync_graph:
                self.wrapper_call.writeline("torch.cuda.synchronize()")

            if config.profile_bandwidth:
                self.wrapper_call.writeline("end_graph()")

            self.generate_return(output_refs)

        self.append_precomputed_sizes_to_prefix()
        result.splice(self.prefix)

        with result.indent():
            result.splice(self.wrapper_call)

        self.generate_end(result)

        self.add_benchmark_harness(result)

        return result.getvaluewithlinemap()

    def codegen_input_size_var_decl(self, code: IndentedBuffer, name):
        code.writeline(f"{self.declare}{name}_size = {name}.{self.size}{self.ending}")

    def codegen_input_stride_var_decl(self, code: IndentedBuffer, name):
        code.writeline(
            f"{self.declare}{name}_stride = {name}.{self.stride}{self.ending}"
        )

    def codegen_inputs(self, code: IndentedBuffer, graph_inputs: Dict[str, ir.Buffer]):
        """Assign all symbolic shapes to locals"""

        @functools.lru_cache(None)
        def sizeof(name):
            self.codegen_input_size_var_decl(code, name)
            return f"{name}_size"

        @functools.lru_cache(None)
        def strideof(name):
            self.codegen_input_stride_var_decl(code, name)
            return f"{name}_stride"

        # Assign all symbolic shapes needed to local variables
        needed = V.graph.sizevars.free_symbols()

        def is_expr(x):
            return isinstance(x[1], sympy.Expr)

        graph_inputs_expr = list(filter(is_expr, graph_inputs.items()))
        graph_inputs_tensors = list(
            filter(lambda x: not is_expr(x), graph_inputs.items())
        )

        for name, shape in graph_inputs_expr:
            shape = V.graph.sizevars.simplify(shape)
            if shape in needed:
                needed.remove(shape)
                code.writeline(f"{self.declare}{shape} = {name}{self.ending}")

        for name, value in graph_inputs_tensors:
            shapes = value.get_size()
            for dim, shape in enumerate(shapes):
                shape = V.graph.sizevars.simplify(shape)
                if shape in needed:
                    needed.remove(shape)
                    code.writeline(
                        f"{self.declare}{shape} = {sizeof(name)}[{dim}]{self.ending}"
                    )

        for name, value in graph_inputs_tensors:
            shapes = value.get_stride()
            for dim, shape in enumerate(shapes):
                shape = V.graph.sizevars.simplify(shape)
                if shape in needed:
                    needed.remove(shape)
                    code.writeline(
                        f"{self.declare}{shape} = {strideof(name)}[{dim}]{self.ending}"
                    )

    def append_precomputed_sizes_to_prefix(self):
        with self.prefix.indent():
            for sym, expr in V.graph.sizevars.inv_precomputed_replacements.items():
                self.prefix.writeline(
                    f"{self.declare}{sym} = {self.expr_printer(expr)}{self.ending}"
                )

    def codegen_python_sizevar(self, x: Expr) -> str:
        return pexpr(V.graph.sizevars.simplify(x))

    def codegen_sizevar(self, x: Expr) -> str:
        return self.codegen_python_sizevar(x)

    def codegen_tuple_access(self, basename: str, index: str) -> str:
        return f"{basename}[{index}]"

    def codegen_python_shape_tuple(self, shape: Tuple[Expr, ...]) -> str:
        parts = list(map(self.codegen_python_sizevar, shape))
        if len(parts) == 0:
            return "()"
        if len(parts) == 1:
            return f"({parts[0]}, )"
        return f"({', '.join(parts)})"

    def codegen_shape_tuple(self, shape: Tuple[Expr, ...]) -> str:
        return self.codegen_python_shape_tuple(shape)

    def codegen_reinterpret_view(self, name, size, stride, offset, writer) -> str:
        size = self.codegen_shape_tuple(size)
        stride = self.codegen_shape_tuple(stride)
        offset = self.codegen_sizevar(offset)
        return f"reinterpret_tensor({name}, {size}, {stride}, {offset})"

    def benchmark_compiled_module(self, output):
        def add_fake_input(name, shape, stride, device, dtype):
            output.writeline(
                f"{name} = rand_strided("
                f"{self.codegen_python_shape_tuple(shape)}, "
                f"{self.codegen_python_shape_tuple(stride)}, "
                f"device='{device}', dtype={dtype})"
            )

        def add_expr_input(name, val):
            output.writeline(f"{name} = {val}")

        output.writelines(
            ["", "", "def benchmark_compiled_module(times=10, repeat=10):"]
        )
        with output.indent():
            output.splice(
                """
                from torch._dynamo.testing import rand_strided
                from torch._inductor.utils import print_performance
                """,
                strip=True,
            )

            for name, value in V.graph.constants.items():
                # all the constants are global variables, that's why we need
                # these 'global var_name' lines
                output.writeline(f"global {name}")
                add_fake_input(
                    name, value.size(), value.stride(), value.device, value.dtype
                )

            for name, value in V.graph.graph_inputs.items():
                if isinstance(value, sympy.Expr):  # Don't need to add symbolic
                    add_expr_input(name, V.graph.sizevars.size_hint(value))
                else:
                    shape = [V.graph.sizevars.size_hint(x) for x in value.get_size()]
                    stride = [V.graph.sizevars.size_hint(x) for x in value.get_stride()]
                    add_fake_input(
                        name, shape, stride, value.get_device(), value.get_dtype()
                    )

            call_str = f"call([{', '.join(V.graph.graph_inputs.keys())}])"
            output.writeline(
                f"return print_performance(lambda: {call_str}, times=times, repeat=repeat)"
            )

    def add_benchmark_harness(self, output):
        """
        Append a benchmark harness to generated code for debugging
        """
        if not config.benchmark_harness:
            return

        self.benchmark_compiled_module(output)

        output.writelines(["", "", 'if __name__ == "__main__":'])
        with output.indent():
            output.writelines(
                [
                    "from torch._inductor.wrapper_benchmark import compiled_module_main",
                    f"compiled_module_main('{get_benchmark_name()}', benchmark_compiled_module)",
                ]
            )

    def define_kernel(
        self, name: str, kernel: str, metadata: Optional[str] = None, cuda=True
    ):
        metadata_comment = f"{metadata}\n" if metadata else ""
        self.header.splice(f"\n\n{metadata_comment}{name} = {kernel}")

    def generate_numel_expr(self, kernel_name: str, tree):
        expr = f"{kernel_name}_{tree.prefix}numel"
        if expr not in self.kenel_numel_expr:
            self.kenel_numel_expr.add(expr)
            self.writeline(
                f"{self.declare}{expr} = {self.expr_printer(tree.numel)}{self.ending}"
            )
        else:
            self.writeline(f"{expr} = {self.expr_printer(tree.numel)}{self.ending}")
        # We can get symbolic expressions here, like s0*64
        # It is fine to have them here, but we need to handle them correctly as their own type
        # This is tricky to do, so we wrap in a custom type, distinct from scalars, but also from sympy*
        # scalars as well.
        # This is handled in `generate_args_decl` which has a correct comment of: TODO: only works for
        # constant now, need type info. I agree, this needs type info, and while this is not true type info
        # it suffices as a type hint for the purposes of producing the correct code for this type.
        return SymbolicCallArg(expr, tree.numel)

    def wrap_kernel_call(self, name, call_args):
        return f"{name}({', '.join(call_args)}){self.ending}"

    def generate_profiler_mark_wrapper_call(self, stack):
        self.wrapper_call.writeline("from torch.profiler import record_function")
        self.wrapper_call.writeline(
            f"with record_function('graph_{V.graph.graph_id}_inductor_wrapper_call'):"
        )
        stack.enter_context(self.wrapper_call.indent())

    def generate_default_grid(self, name: str, grid_args: List[Any]):
        return grid_args

    def generate_kernel_call(
        self,
        name,
        call_args,
        grid=None,
        device_index=None,
        cuda=True,
        triton=True,
    ):
        """
        Generates kernel call code.

        cuda: Defines whether the backend is GPU. Otherwise the backend is CPU.

        triton: Defines whether the GPU backend uses Triton for codegen.
                Otherwise it uses the CUDA language for codegen.
                Only valid when cuda == True.
        """
        if cuda:
            call_args_str = ", ".join(pexpr(item) for item in call_args)
            stream_name = self.write_get_cuda_stream(
                V.graph.scheduler.current_device.index
            )
            if triton:
                grid_str = ", ".join(pexpr(item) for item in grid)
                self.writeline(
                    f"{name}.run({call_args_str}, grid=grid({grid_str}), stream={stream_name})"
                )
            else:
                stream_ptr = f"c_void_p({stream_name})"
                self.writeline(f"{name}.{name}({call_args_str}, {stream_ptr})")
        else:
            self.writeline(self.wrap_kernel_call(name, call_args))

    def writeline(self, line):
        self.lines.append(line)

    def enter_context(self, ctx):
        self.lines.append(LineContext(ctx))

    def val_to_arg_str(self, s):
        if isinstance(s, SymTypes):
            return pexpr(sympy.expand(repr(s)))
        elif isinstance(s, sympy.Expr):
            return pexpr(s)
        elif isinstance(s, (tuple, list)):

            @dataclasses.dataclass
            class Shim:
                ref: Any

                def __repr__(self):
                    return self.ref

            return repr(type(s)(Shim(self.val_to_arg_str(a)) for a in s))
        elif isinstance(s, torch._ops.OpOverload):
            return _get_qualified_name(s)
        else:
            return repr(s)

    # The following methods are for memory management
    def make_buffer_allocation(self, buffer):
        device = buffer.get_device()
        dtype = buffer.get_dtype()
        shape = tuple(buffer.get_size())
        stride = tuple(buffer.get_stride())
        return (
            f"{buffer.get_name()} = empty_strided("
            f"{self.codegen_shape_tuple(shape)}, "
            f"{self.codegen_shape_tuple(stride)}, "
            f"device='{device.type}', dtype={dtype})"
        )

    def make_buffer_free(self, buffer):
        return f"del {buffer.get_name()}"

    def codegen_exact_buffer_reuse(self, old_name: str, new_name: str, del_line: str):
        return f"{self.declare}{new_name} = {old_name}{del_line}  {self.comment} reuse"

    def make_buffer_reuse(self, old, new):
        assert old.get_dtype() == new.get_dtype()
        old_name = old.get_name()
        new_name = new.get_name()
        del_line = ""
        if old_name not in V.graph.get_output_names():
            del_line = f"; {self.make_buffer_free(old)}"

        if old.get_size() == new.get_size() and old.get_stride() == new.get_stride():
            return self.codegen_exact_buffer_reuse(old_name, new_name, del_line)

        reinterpret_view = self.codegen_reinterpret_view(
            old_name, new.get_size(), new.get_stride(), 0, self.wrapper_call
        )
        return f"{self.declare}{new_name} = {reinterpret_view}{del_line}  {self.comment} reuse"

    def codegen_deferred_allocation(self, name, layout):
        self.writeline(
            DeferredLine(
                name,
                f"{self.declare}{name} = {layout.view.codegen_reference()}{self.ending}  {self.comment} alias",
            )
        )

    def use_preallocated_output(self, buffer):
        # outputs are passed-in in the AOT mode
        return (
            V.graph.aot_mode
            and buffer
            and buffer.get_name() in set(V.graph.get_output_names())
        )

    def codegen_allocation(self, buffer):
        assert (
            buffer.get_workspace_size() == 0
        ), "Only support zero workspace size for now!"

        name = buffer.get_name()

        if name in V.graph.removed_buffers or name in self.allocated:
            return
        self.allocated.add(name)
        if isinstance(
            buffer,
            (ir.ExternKernelAlloc, ir.MultiOutput),
        ):
            return

        layout = buffer.get_layout()
        if isinstance(layout, ir.MutationLayout):
            return
        if isinstance(layout, ir.AliasedLayout):
            assert isinstance(
                layout.view, ir.ReinterpretView
            ), f"unexpected {type(layout.view)}: {layout.view}"
            self.codegen_allocation(layout.view.data)
            self.codegen_deferred_allocation(name, layout)
            return

        self.writeline(
            AllocateLine(
                self,
                buffer,
                not self.use_preallocated_output(buffer),
            )
        )

    def codegen_free(self, buffer):
        assert (
            buffer.get_workspace_size() == 0
        ), "Only support zero workspace size for now!"

        name = buffer.get_name()

        # can be freed but not reused
        if isinstance(buffer, ir.InputBuffer):
            self.writeline(self.make_buffer_free(buffer))
            return

        if not self.can_reuse(buffer):
            return
        self.freed.add(name)

        layout = buffer.get_layout()
        if isinstance(layout, (ir.AliasedLayout, ir.MultiOutputLayout)):
            self.writeline(self.make_buffer_free(buffer))
            return

        self.writeline(FreeIfNotReusedLine(self, buffer))

    def can_reuse(self, input_buffer, output_buffer=None):
        name = input_buffer.get_name()
        if (
            name in V.graph.removed_buffers
            or name in V.graph.graph_inputs
            or name in V.graph.constants
            or name in V.graph.never_reuse_buffers
            or name in self.freed
            or self.use_preallocated_output(output_buffer)
        ):
            return False

        return True

    def did_reuse(self, buffer, reused_buffer):
        # Check whether a given buffer was reused by a possible reuser in the wrapper codegen
        # Can be consulted from inside ir codegen, e.g. to determine whether a copy is needed
        return (
            buffer.get_name() in self.reuses
            and self.reuses[buffer.get_name()] == reused_buffer.get_name()
        )

    def codegen_inplace_reuse(self, input_buffer, output_buffer):
        assert buffer_reuse_key(input_buffer) == buffer_reuse_key(output_buffer)
        self.codegen_allocation(input_buffer)
        self.freed.add(input_buffer.get_name())
        self.allocated.add(output_buffer.get_name())
        self.reuses[output_buffer.get_name()] = input_buffer.get_name()
        self.writeline(ReuseLine(self, input_buffer, output_buffer))


class CppWrapperCodeGen(WrapperCodeGen):
    """
    Generates cpp wrapper for running on CPU and calls cpp kernels
    """

    def __init__(self):
        super().__init__()
        from ..ir import OptionalTensor

        self.declare = "auto "
        self.ending = ";"
        self.open_bracket = "{"
        self.closed_bracket = "}"
        self.comment = "//"
        self.namespace = "at::"
        self.none_str = "at::Tensor()"
        self.optional_tensor_str = repr(OptionalTensor())
        self.extern_call_ops = set()
        self.size = "sizes()"
        self.stride = "strides()"
        self.call_func_name = "inductor_entry_cpp"
        self.cuda = False
        self.supports_intermediate_hooks = False
        self.outputs_need_copy = set()
        self.kernel_callsite_id = count()
        self.int_array_id = count()  # for int array local variable declarations
        self.declared_int_array_vars = set()
        self.tmp_tensor_id = count()  # for tmp tensor local variable declarations

        from .cpp import cexpr, CppPrinter

        self.expr_printer = cexpr

        # CppPrinter sometimes calls at::native functions which causes problems in
        # the ABI compatible mode. Currently we are hitting this problem when codegen
        # Grid computation expressions, but we my need to fix other size computation
        # as well.
        class GridExprCppPrinter(CppPrinter):
            def _print_FloorDiv(self, expr):
                x, div = expr.args
                x = self.paren(self.doprint(x))
                div = self.paren(self.doprint(div))
                assert expr.is_integer, "Expect integers in GridExprPrinter"
                return f"({x}/{div})"

        self.grid_expr_printer = GridExprCppPrinter().doprint

    def write_constant(self, name, hashed):
        # include a hash so our code cache gives different constants different files
        self.header.writeline(f"// {name} {hashed}")

    def write_header(self):
        if V.graph.aot_mode:
            with open(
                os.path.join(os.path.dirname(__file__), "aot_runtime", "interface.cpp")
            ) as f:
                self.header.splice(f.read())
        else:
            self.header.splice(
                """
                import torch
                from torch._inductor.codecache import CppWrapperCodeCache

                cpp_wrapper_src = (
                '''
                """
            )

        if config.aot_inductor.abi_compatible:
            self.header.splice("#include <torch/csrc/inductor/aoti_torch/c/shim.h>")
        else:
            self.header.splice(
                """
                #include <torch/csrc/inductor/aoti_torch/tensor_converter.h>
                #include <torch/csrc/inductor/inductor_ops.h>
                #define reinterpret_tensor torch::inductor::_reinterpret_tensor
                """
            )

    def mark_output_type(self):
        # mark output type to unwrap tensor back to python scalar
        from ..ir import ShapeAsConstantBuffer

        output_is_tensor = dict()
        for idx, x in enumerate(V.graph.graph_outputs):
            if isinstance(x, ShapeAsConstantBuffer):
                output_is_tensor[idx] = False
            else:
                output_is_tensor[idx] = True

        self.output_is_tensor = output_is_tensor

    def write_prefix(self):
        if V.graph.aot_mode:
            self.prefix.writeline("namespace torch {")
            self.prefix.writeline("namespace aot_inductor {")

    def write_input_output_info(
        self,
        info_kind: str,
        idx: int,
        name: str,
        dtype: str,
        sizes: List[sympy.Expr],
    ):
        self.prefix.writeline(f"""{info_kind}[{idx}].name = "{name}";""")
        self.prefix.writeline(f"""{info_kind}[{idx}].dtype = "{dtype}";""")
        self.prefix.writeline(f"{info_kind}[{idx}].shape.reserve({len(sizes)});")
        for size in sizes:
            if isinstance(size, sympy.Integer):
                self.prefix.writeline(
                    f"{info_kind}[{idx}].shape.push_back(make_static_dim({size}));"
                )
            else:
                size = V.graph.sizevars.simplify(size)
                # FIXME: handle non-Symbol cases later.
                assert isinstance(
                    size, sympy.Symbol
                ), f"expected {size=} to be a Symbol"
                self.prefix.writeline(
                    f"{info_kind}[{idx}].shape.push_back({size.name});"
                )

    def write_wrapper_decl(self):
        inputs_len = len(V.graph.graph_inputs.keys())
        if V.graph.aot_mode:
            self.prefix.splice(
                """
                void AOTInductorModel::run_impl(
                    std::vector<UniqueAtenTensorHandle>& input_handles,
                    std::vector<UniqueAtenTensorHandle>& output_handles,
                    cudaStream_t stream,
                    AOTIProxyExecutorHandle proxy_executor) {
                """
            )
        else:
            self.prefix.splice(
                f"""std::vector<at::Tensor> {self.call_func_name}(const std::vector<at::Tensor>& inputs) {{"""
            )
        with self.prefix.indent():
            # assign inputs and outpus in both cases so the later codegen can be simplified
            if V.graph.aot_mode:
                if config.aot_inductor.abi_compatible:
                    self.prefix.splice(
                        """
                            auto& inputs = input_handles;
                            auto& outputs = output_handles;
                        """
                    )
                else:
                    # This looks dumb, but can avoid creating two versions of code in the AOTInductor runtime.
                    self.prefix.splice(
                        """
<<<<<<< HEAD
                            auto tmp_input_handles = steal_from_unique_handles_to_raw_handles(input_handles);
                            auto inputs = create_tensors_from_handles(tmp_input_handles);
                            auto tmp_output_handles = steal_from_unique_handles_to_raw_handles(output_handles);
                            auto outputs = create_tensors_from_handles(tmp_output_handles);
=======
                            auto tmp_input_handles = raii_handles_to_raw_handles(input_handles);
                            auto inputs = alloc_tensors_from_handles(tmp_input_handles);
                            auto tmp_output_handles = raii_handles_to_raw_handles(output_handles);
                            auto outputs = alloc_tensors_from_handles(tmp_output_handles);
>>>>>>> 6d9d7d54
                        """
                    )

            if inputs_len != 0:
                for idx, input_key in enumerate(V.graph.graph_inputs.keys()):
                    # unwrap input tensor back to scalar
                    if isinstance(V.graph.graph_inputs[input_key], sympy.Expr):
                        from ..graph import may_get_constant_buffer_dtype
                        from .cpp import DTYPE_TO_CPP

                        dtype = may_get_constant_buffer_dtype(
                            V.graph.graph_inputs[input_key]
                        )
                        assert (
                            dtype is not None
                        ), "Fails to get the dtype of the sympy.Expr"
                        cpp_dtype = DTYPE_TO_CPP[dtype]
                        assert (
                            not config.aot_inductor.abi_compatible
                        ), "Need to add .item support for abi_compatible AOTInductor codegen"
                        self.prefix.writeline(
                            f"{cpp_dtype} {input_key} = inputs[{idx}].item<{cpp_dtype}>();"
                        )
                    else:
                        self.prefix.writeline(
                            f"auto {input_key} = std::move(inputs[{idx}]);"
                        )

            assert all(
                isinstance(v, torch.Tensor) for v in list(V.graph.constants.values())
            ), "Expect all constants to be Tensor"
            for idx, constants_key in enumerate(V.graph.constants.keys()):
                if V.graph.aot_mode:
                    # Weights are stored in constants_ and owned by UniqueAtenTensorHandle there.
                    # Don't call std::move here because it will cause constants_ to lose the ownership.
                    if config.aot_inductor.abi_compatible:
                        self.prefix.writeline(
                            f"""auto {constants_key} = constants_->at("{constants_key}").get();"""
                        )
                    else:
                        self.prefix.writeline(
                            f"auto {constants_key} = *tensor_handle_to_tensor_pointer("
                            + f"""constants_->at("{constants_key}").get());"""
                        )
                else:
                    # Append constants as inputs to the graph
                    constants_idx = inputs_len + idx
                    self.prefix.writeline(
                        f"auto {constants_key} = inputs[{constants_idx}];"
                    )

            self.codegen_inputs(self.prefix, V.graph.graph_inputs)
            if V.graph.aot_mode:
                dynamic_symbols = V.graph.sizevars.free_symbols()
                for dim in dynamic_symbols:
                    self.prefix.writeline(
                        f'auto dim_{dim} = find_dynamic_dim("{dim}");'
                    )
                    self.prefix.writeline(f"dim_{dim}->set_value({dim});")

            if not config.aot_inductor.abi_compatible:
                self.wrapper_call.splice(
                    """
                    c10::optional<at::Scalar> optional_scalar;
                    c10::optional<c10::string_view> optional_string;
                    c10::optional<at::Layout> optional_layout;
                    c10::optional<at::Tensor> optional_tensor;
                    torch::List<c10::optional<at::Scalar>> optional_list;
                    """
                )

    def codegen_input_size_var_decl(self, code: IndentedBuffer, name):
        if config.aot_inductor.abi_compatible:
            code.writeline(f"int64_t* {name}_size;")
            code.writeline(
                f"AOTI_TORCH_ERROR_CODE_CHECK(aoti_torch_get_sizes(&{name}_size, {name}));"
            )
        else:
            super().codegen_input_size_var_decl(code, name)

    def codegen_input_stride_var_decl(self, code: IndentedBuffer, name):
        if config.aot_inductor.abi_compatible:
            code.writeline(f"int64_t* {name}_stride;")
            code.writeline(
                f"AOTI_TORCH_ERROR_CODE_CHECK(aoti_torch_get_strides(&{name}_stride, {name}));"
            )
        else:
            super().codegen_input_stride_var_decl(code, name)

    def codegen_model_constructor(self):
        """
        // Generated code example
        AOTInductorModel::AOTInductorModel()
            : AOTInductorModelBase(4, 1) {
        auto s0 = make_dynamic_dim("s0", 2048);
        inputs_info_[0].name = "input0";
        inputs_info_[0].shape.reserve(2);
        inputs_info_[0].shape.push_back(make_static_dim(10));
        inputs_info_[0].shape.push_back(make_static_dim(64));
        inputs_info_[1].shape.reserve(2);
        inputs_info_[1].shape.push_back(s0);
        inputs_info_[1].shape.push_back(make_static_dim(64));
        ...
        constants_info_[0].name = "L__self___weight";
        constants_info_[0].dtype = at::kFloat;
        constants_info_[0].offset = 0;
        constants_info_[0].data_size = 8192;
        constants_info_[0].shape = {64, 32};
        constants_info_[0].stride = {32, 1};
        ...
        outputs_info_[0].name = "output0";
        outputs_info_[0].shape.reserve(2);
        outputs_info_[0].shape.push_back(s0);
        outputs_info_[0].shape.push_back(make_static_dim(10));
        }
        """

        def codegen_dynamic_dims():
            dynamic_symbols = V.graph.sizevars.free_symbols()
            for dim in dynamic_symbols:
                var_to_range = V.graph.sizevars.shape_env.var_to_range
                dim_range = var_to_range.get(dim, None)
                assert (
                    dim_range is not None
                ), f"Could not find dim_range for {dim=} from {var_to_range=}"
                self.prefix.writeline(
                    f'auto {dim.name} = make_dynamic_dim("{dim.name}", {dim_range.lower}, {dim_range.upper});'
                )

        num_inputs = len(V.graph.graph_inputs)
        num_outputs = len(V.graph.graph_outputs)
        num_constants = len(V.graph.constants)
        self.prefix.splice(
            f"""
            AOTInductorModel::AOTInductorModel(std::shared_ptr<ConstantMap> constants_map, std::optional<std::string> cubin_dir)
                : AOTInductorModelBase({num_inputs}, {num_outputs}, {num_constants}, cubin_dir) {{
            """
        )

        with self.prefix.indent():
            codegen_dynamic_dims()
            for idx, (name, inp) in enumerate(V.graph.graph_inputs.items()):
                assert not isinstance(
                    inp, sympy.Expr
                ), f"input {name=} cannot be symbolic"
                sizes = inp.get_size()
                dtype = V.graph.graph_inputs[name].get_dtype()
                self.write_input_output_info("inputs_info_", idx, name, dtype, sizes)

            for idx, (name, tensor) in enumerate(V.graph.constants.items()):
                assert isinstance(tensor, torch.Tensor)
                self.prefix.writeline(f"""constants_info_[{idx}].name = "{name}";""")
                self.prefix.writeline(
                    f"constants_info_[{idx}].dtype = static_cast<int32_t>({self.codegen_dtype(tensor.dtype)});"
                )
                self.prefix.writeline(
                    f"constants_info_[{idx}].offset = {tensor.storage_offset()};"
                )
                self.prefix.writeline(
                    f"constants_info_[{idx}].data_size = {tensor.untyped_storage().nbytes()};"
                )

                size_str = ", ".join([str(s) for s in tensor.size()])
                self.prefix.writeline(f"constants_info_[{idx}].shape = {{{size_str}}};")

                stride_str = ", ".join([str(s) for s in tensor.stride()])
                self.prefix.writeline(
                    f"constants_info_[{idx}].stride = {{{stride_str}}};"
                )

            self.prefix.writeline("constants_ = constants_map;")

            for idx, output in enumerate(V.graph.graph_outputs):
                assert not isinstance(
                    output, sympy.Expr
                ), f"output {name=} cannot be symbolic"
                sizes = output.get_size()
                name = f"output{idx}"
                dtype = output.get_dtype()
                self.write_input_output_info("outputs_info_", idx, name, dtype, sizes)

        self.prefix.writeline("}")

    def generate(self):
        if V.graph.aot_mode:
            self.codegen_model_constructor()
        self.write_wrapper_decl()
        return super().generate()

    def define_kernel(
        self, name: str, kernel: str, metadata: Optional[str] = None, cuda=False
    ):
        self.header.splice(f"\n{kernel}\n")

    def generate_return(self, output_refs):
        # Output tensors are allocated by the AOT runtime.
        if V.graph.aot_mode:
            for idx, output in enumerate(V.graph.graph_outputs):
                if hasattr(output, "get_name"):
                    name = output.get_name()
                    if name in self.outputs_need_copy:
                        output_buffer = output.codegen_reference(self.wrapper_call)
                        if config.aot_inductor.abi_compatible:
                            self.wrapper_call.writeline(
                                "AOTI_TORCH_ERROR_CODE_CHECK(aoti_torch_tensor_copy_("
                                + f"{output_buffer}, outputs[{idx}]));",
                            )
                        else:
                            self.wrapper_call.writeline(
                                f"outputs[{idx}].copy_({output_buffer});"
                            )
        else:
            self.wrapper_call.writeline(f"return {{{', '.join(output_refs)}}};\n}}")

    def generate_end(self, result):
        if V.graph.aot_mode:
            result.writeline("} // AOTInductorModel::run_impl")
            result.writeline("} // namespace aot_inductor")
            result.writeline("} // namespace torch")
            return

        result.writeline("'''\n)")
        # get the hash of the wrapper code to name the extension
        wrapper_call_hash = codecache.code_hash(result.getvalue())
        result.splice(
            f"""
            module = CppWrapperCodeCache.load(cpp_wrapper_src, '{self.call_func_name}', '{wrapper_call_hash}', {self.cuda})
            """
        )

        # unwrap output tensor back to python scalar
        if all(x for x in self.output_is_tensor.values()):
            # If no ShapeAsConstantBuffer in the output, directly return the output as tensors
            return_str = "return f(args_tensor)"
        else:
            outputs = [
                f"outputs[{i}]" if self.output_is_tensor[i] else f"outputs[{i}].item()"
                for i in range(len(V.graph.graph_outputs))
            ]
            outputs_str = f"[{', '.join(outputs)}]"
            return_str = f"""
                    outputs = f(args_tensor)
                    return {outputs_str}
            """

        args_str = "args_tensor = [arg if isinstance(arg, torch.Tensor) else torch.tensor(arg) for arg in args]"
        if V.graph.constants:
            # Append constants to the input args for cpp wrapper.
            # Python wrapper directly gets the value inside the wrapper call
            # as a global variable passed when calling exec(code, mod.__dict__, mod.__dict__).
            # For cpp wrapper, we need to pass this python value to the inductor_entry_cpp function explicitly.
            assert all(
                isinstance(v, torch.Tensor) for v in list(V.graph.constants.values())
            ), "Expect all constants to be Tensor"
            constants_str = f"[{', '.join(V.graph.constants.keys())}]"
            args_str += f"""
                    constants_tensor = {constants_str}
                    args_tensor.extend(constants_tensor)
            """

        # Wrap the func to support setting result._boxed_call = True
        result.splice(
            f"""
            def _wrap_func(f):
                def g(args):
                    {args_str}
                    {return_str}
                return g
            call = _wrap_func(module.{self.call_func_name})
            """
        )

    def generate_c_shim_extern_kernel_call(self, kernel, args):
        # In the abi_compatible mode, we call fallback aten ops through a C shim layer
        kernel = "aoti_torch_" + kernel.split("::")[-1]
        self.writeline(f"AOTI_TORCH_ERROR_CODE_CHECK({kernel}({', '.join(args)}));")

    def generate_extern_kernel_alloc(self, extern_kernel, args):
        if V.graph.aot_mode and config.aot_inductor.abi_compatible:
            output_name = extern_kernel.get_name()
            self.writeline(f"AtenTensorHandle {output_name};")
            kernel = extern_kernel.kernel
            size = self.codegen_shape_tuple(tuple(extern_kernel.get_size()))
            stride = self.codegen_shape_tuple(tuple(extern_kernel.get_stride()))
            args = [
                f"&{output_name}",
                str(len(extern_kernel.get_size())),  # ndim
                self.codegen_int_array_var(size),
                self.codegen_int_array_var(stride),
            ] + args
            # TODO: support extern kernel that allocates
            self.generate_c_shim_extern_kernel_call(kernel, args)
        else:
            super().generate_extern_kernel_alloc(extern_kernel, args)

    def generate_extern_kernel_out(self, output_view, codegen_reference, args, kernel):
        if output_view:
            output_as_strided = f"{output_view.codegen_reference()}"
            output_name = f"{output_view.get_name()}_as_strided"
            self.writeline(f"auto {output_name} = {output_as_strided};")

            args.insert(0, output_name)
        else:
            args.insert(0, f"{codegen_reference}")

        if V.graph.aot_mode and config.aot_inductor.abi_compatible:
            self.generate_c_shim_extern_kernel_call(kernel, args)
        else:
            self.writeline(self.wrap_kernel_call(kernel, args))

    def generate_scatter_fallback(
        self, output, inputs, kernel, fn, src_is_tensor, reduce, kwargs
    ):
        # TODO: support other overload for cpp wrapper and remove the below assertions
        line = f"{kernel}({output}, {','.join(map(str, inputs))}"
        if fn == "aten.scatter_":
            if src_is_tensor:
                if reduce:
                    line += f", {V.graph.wrapper_code.val_to_arg_str(reduce)}"
            else:
                assert (
                    reduce is None
                ), "Expect reduce to be None for aten.scatter_ with scalar src"
        else:
            line += f", {','.join(kwargs)}"
        line += f"){self.ending}"
        self.writeline(line)

    def add_benchmark_harness(self, output):
        if V.graph.aot_mode:
            return
        super().add_benchmark_harness(output)

    def codegen_sizevar(self, x: Expr) -> str:
        return self.expr_printer(V.graph.sizevars.simplify(x))

    def codegen_tuple_access(self, basename: str, index: str) -> str:
        return f"std::get<{index}>({basename})"

    def codegen_shape_tuple(self, shape: Tuple[Expr, ...]) -> str:
        parts = list(map(self.codegen_sizevar, shape))
        if len(parts) == 0:
            return "{}"
        if len(parts) == 1:
            return f"{{{parts[0]}, }}"
        return f"{{{', '.join(parts)}}}"

    def make_buffer_free(self, buffer):
        return (
            ""
            if isinstance(buffer.get_layout(), ir.MultiOutputLayout)
            else f"{buffer.get_name()}.reset();"
        )

    def codegen_exact_buffer_reuse(self, old_name: str, new_name: str, del_line: str):
        if config.aot_inductor.abi_compatible:
            return f"auto {new_name} = std::move({old_name});  // reuse"
        else:
            return super().codegen_exact_buffer_reuse(old_name, new_name, del_line)

    def generate_profiler_mark_wrapper_call(self, stack):
        self.wrapper_call.writeline(
            'RECORD_FUNCTION("inductor_wrapper_call", c10::ArrayRef<c10::IValue>());'
        )

    def codegen_device(self, device):
        if config.aot_inductor.abi_compatible:
            return f"aoti_torch_device_type_{device.type}(),{device.index if device.index else 0}"
        else:
            from .cpp import DEVICE_TO_ATEN

            return (
                f"c10::Device({DEVICE_TO_ATEN[device.type]}, {device.index})"
                if device.index is not None
                else f"{DEVICE_TO_ATEN[device.type]}"
            )

    def codegen_dtype(self, dtype):
        if config.aot_inductor.abi_compatible:
            return f"aoti_torch_dtype_{str(dtype).split('.')[-1]}()"
        else:
            from .cpp import DTYPE_TO_ATEN

            return DTYPE_TO_ATEN[dtype]

    @functools.lru_cache(None)
    def codegen_int_array_var(self, int_array: str, writer=None):
        # Because the memory planning is done in two passes (see the implementation
        # of self.generate), the writeline behavior is different in the two passes.
        # As a result, the emitted int array declarations may appear in a later
        # position of the generated code, so the second pass codegen should not
        # reuse int array declarations generated in the first pass
        if writer is None:
            # The first pass codegen uses `self` as the writer
            writer = self

        var = f"int_array_{next(self.int_array_id)}"
        if var not in self.declared_int_array_vars:
            self.declared_int_array_vars.add(var)
            writer.writeline(f"int64_t {var}[] = {int_array};")
        return var

    def make_buffer_allocation(self, buffer):
        name = buffer.get_name()
        # outputs are passed-in in the AOT mode
        if self.use_preallocated_output(buffer):
            output_idx = None
            output_buffer = None
            for idx, output in enumerate(V.graph.graph_outputs):
                if hasattr(output, "get_name") and name == output.get_name():
                    output_idx = idx
                    output_buffer = output
                    break

            assert (
                output_idx is not None and output_buffer is not None
            ), "Unknown output index"

            output_str = f"std::move(outputs[{output_idx}])"

            if V.graph.sizevars.statically_known_leq(
                buffer.get_numel(), output_buffer.get_numel()
            ):
                # avoid resize_output warning:
                # "An output with one or more elements was resized since it had..."
                if (
                    buffer.get_size() != output_buffer.get_size()
                    or buffer.get_stride() != output_buffer.get_stride()
                ):
                    output_str = self.codegen_reinterpret_view(
                        output_str,
                        buffer.get_size(),
                        buffer.get_stride(),
                        0,
                        self.wrapper_call,
                    )
                return f"auto {name} = {output_str};"
            else:
                self.outputs_need_copy.add(name)

        device = self.codegen_device(buffer.get_device())
        dtype = self.codegen_dtype(buffer.get_dtype())
        size = self.codegen_shape_tuple(tuple(buffer.get_size()))
        stride = self.codegen_shape_tuple(tuple(buffer.get_stride()))
        if config.aot_inductor.abi_compatible:
            device_type, device_id = device.split(",")
            args = [
                f"&{name}_handle",
                str(len(buffer.get_size())),
                self.codegen_int_array_var(size, self.wrapper_call),
                self.codegen_int_array_var(stride, self.wrapper_call),
                dtype,
                device_type,
                device_id,
            ]
            self.wrapper_call.writeline(f"AtenTensorHandle {name}_handle;")
            self.wrapper_call.writeline(
                f"AOTI_TORCH_ERROR_CODE_CHECK(aoti_torch_empty_strided({', '.join(args)}));"
            )
            return f"UniqueAtenTensorHandle {name}({name}_handle);"
        else:
            return (
                f"{self.declare}{name} = {self.namespace}empty_strided("
                f"{size}, {stride}, at::TensorOptions({device}).dtype({dtype}));"
            )

    def codegen_reinterpret_view(self, name, size, stride, offset, writer) -> str:
        dim = str(len(size))
        size = self.codegen_shape_tuple(size)
        stride = self.codegen_shape_tuple(stride)
        offset = self.codegen_sizevar(offset)

        if config.aot_inductor.abi_compatible:
            tmp_name = f"tmp_tensor_handle_{next(self.tmp_tensor_id)}"
            # Because the memory planning is done in two passes (see the implementation
            # of self.generate), the writeline behavior is different in the two passes.
            if writer is None:
                writer = self
            args = [
                f"&{tmp_name}",
                f"{name}",
                dim,
                self.codegen_int_array_var(size, writer),
                self.codegen_int_array_var(stride, writer),
                offset,
            ]
            writer.writeline(f"AtenTensorHandle {tmp_name};")
            writer.writeline(
                f"AOTI_TORCH_ERROR_CODE_CHECK(aoti_torch__reinterpret_tensor({', '.join(args)}));"
            )
            return f"UniqueAtenTensorHandle({tmp_name})"
        else:
            args = [name, size, stride, offset]
            return f"reinterpret_tensor({', '.join(args)})"

    def generate_extern_kernel_args_decl_if_needed(
        self, op_overload, raw_args, output_args
    ):
        arg_types = [x.real_type for x in op_overload._schema.arguments]
        return_types = [x.type for x in op_overload._schema.returns]

        new_tensor_args = []
        new_int_args = []

        def fill_args(arg, arg_type):
            static_arg_types = (
                torch.FloatType,
                torch.BoolType,
                torch.StringType,
                torch.Type,
                torch.DeviceObjType,
            )

            if isinstance(arg_type, torch.TensorType):
                assert isinstance(arg, (ir.InputBuffer, ir.ComputedBuffer))
                new_tensor_args.append(f"&{arg.name}")
            elif isinstance(arg_type, (torch.IntType, torch.SymIntType)):
                # int or SymInt
                assert isinstance(arg, int)
                new_int_args.append(str(arg))
            elif isinstance(arg_type, torch.NumberType):
                # Scalar of type int
                assert isinstance(arg, (int, float, bool))
                # Only treat int Scalar as dynamic
                if isinstance(arg, int):
                    new_int_args.append(str(arg))
            elif isinstance(arg_type, torch.ListType):
                assert isinstance(arg, (list, tuple))

                # List[Tensor]
                if isinstance(arg_type.getElementType(), torch.TensorType):
                    new_tensor_args.extend([f"&{a.name}" for a in arg])
                # List[Optional[Tensor]]
                elif isinstance(
                    arg_type.getElementType(), torch.OptionalType
                ) and isinstance(
                    arg_type.getElementType().getElementType(), torch.TensorType
                ):
                    new_tensor_args.extend([f"&{a.name}" for a in arg if a is not None])
                # List [int] or List[SymInt]
                elif isinstance(
                    arg_type.getElementType(), (torch.IntType, torch.SymIntType)
                ):
                    new_int_args.extend([str(a) for a in arg])
                # List[Scalar]
                elif isinstance(arg_type.getElementType(), torch.NumberType):
                    # Only treat int Scalar as dynamic
                    is_int_type = [isinstance(a, int) for a in arg]
                    if any(is_int_type):
                        assert all(
                            is_int_type
                        ), "AOTInductor only supports int scalars of the same type"
                        new_int_args.extend([str(a) for a in arg])
                else:
                    assert isinstance(
                        arg_type.getElementType(), static_arg_types
                    ), f"Fall through arguments must be one of static_arg_types, got {type(arg_type)}"
            else:
                assert isinstance(
                    arg_type, static_arg_types
                ), f"Fall through arguments must be one of static_arg_types, got {type(arg_type)}"

        for arg, arg_type in zip(raw_args, arg_types):
            if arg is not None:
                if isinstance(arg_type, torch.OptionalType):
                    fill_args(arg, arg_type.getElementType())
                else:
                    fill_args(arg, arg_type)

        def fill_output_arg(arg, return_type):
            if isinstance(return_type, torch.TensorType):
                self.writeline(f"at::Tensor {arg};  // output buffer")
                new_tensor_args.append(f"&{output_arg}")
            elif isinstance(return_type, torch.ListType) and isinstance(
                return_type.getElementType(), torch.TensorType
            ):
                # TODO: handle tensor list return type
                raise NotImplementedError("NYI support for return type: List[Tensor]")
            elif isinstance(return_type, torch.SymIntType):
                raise NotImplementedError("NYI support for return type: SymInt")
            elif isinstance(return_type, torch.ListType) and isinstance(
                return_type.getElementType(), torch.SymIntType
            ):
                raise NotImplementedError("NYI support for return type: List[SymInt]")
            else:
                raise AssertionError(f"Unsupport return type found: {return_type}")

        assert (
            len(output_args) == 1
        ), "Support for multiple returns is not implemented yet"
        for output_arg, return_type in zip(output_args, return_types):
            # TODO: check schema here
            # assume it's a tensor now
            if output_arg is not None:
                if isinstance(return_type, torch.OptionalType):
                    fill_output_arg(output_arg, return_type.getElementType())
                else:
                    fill_output_arg(output_arg, return_type)

        return new_tensor_args, new_int_args

    def generate_extern_kernel_alloc_and_find_schema_if_needed(
        self,
        name,
        kernel,
        codegen_args,
        cpp_op_schema,
        cpp_kernel_key,
        cpp_kernel_overload_name="",
        op_overload=None,
        raw_args=None,
    ):
        if config.is_fbcode():
            assert op_overload is not None
            assert raw_args is not None

            return self.generate_extern_kernel_alloc_and_find_schema_if_needed_fbcode(
                name,
                cpp_kernel_key,
                op_overload,
                raw_args,
            )
        else:
            return self.generate_extern_kernel_alloc_and_find_schema_if_needed_oss(
                name,
                kernel,
                codegen_args,
                cpp_op_schema,
                cpp_kernel_key,
                cpp_kernel_overload_name,
            )

    def generate_extern_kernel_alloc_and_find_schema_if_needed_oss(
        self,
        name,
        kernel,
        codegen_args,
        cpp_op_schema,
        cpp_kernel_key,
        cpp_kernel_overload_name="",
    ):
        if cpp_kernel_key not in self.extern_call_ops:
            self.writeline(
                f"static auto op_{cpp_kernel_key} = c10::Dispatcher::singleton()"
            )
            self.writeline(
                f'\t.findSchemaOrThrow("{kernel}", "{cpp_kernel_overload_name}")'
            )
            self.writeline(f"\t.typed<{cpp_op_schema}>();")
            self.extern_call_ops.add(cpp_kernel_key)

        self.writeline(
            f"auto {name} = op_{cpp_kernel_key}.call({', '.join(codegen_args)});"
        )

    def generate_extern_kernel_alloc_and_find_schema_if_needed_fbcode(
        self,
        name,
        cpp_kernel_key,
        op_overload,
        raw_args,  # contains both args and flatten kwargs
    ):
        output_args = [name]

        (
            tensor_call_args,
            int_call_args,
        ) = self.generate_extern_kernel_args_decl_if_needed(
            op_overload, raw_args, output_args
        )

        tensor_args_var = f"tensor_args_var_{next(self.kernel_callsite_id)}"
        tensor_call_args_str = ", ".join(tensor_call_args)
        self.writeline(f"void* {tensor_args_var}[] = {{{tensor_call_args_str}}};")

        int_args_var = f"int_args_var_{next(self.kernel_callsite_id)}"
        int_call_args_str = ", ".join(int_call_args)
        self.writeline(f"int64_t {int_args_var}[] = {{{int_call_args_str}}};")

        extern_kernel_node_index = len(V.graph.extern_kernel_nodes) - 1

        self.writeline(
            f"aoti_torch_proxy_executor_call_function(proxy_executor, "
            f"{extern_kernel_node_index}, "
            f"{len(int_call_args)}, "
            f"{int_args_var}, "
            f"{len(tensor_call_args)}, "
            f"{tensor_args_var});"
        )

        self.extern_call_ops.add(cpp_kernel_key)

    def val_to_arg_str(self, val):
        if val is None:
            # When None is passed as an argument, it represents an optional that does not contain a value.
            return self.optional_tensor_str
        elif isinstance(val, bool):
            if config.aot_inductor.abi_compatible:
                return "1" if val else "0"
            else:
                return "true" if val else "false"
        elif isinstance(val, int):
            return f"{val}L"
        elif isinstance(val, str):
            return f'"{val}"'
        elif isinstance(val, torch.device):
            return self.codegen_device(val)
        elif isinstance(val, torch.dtype):
            return self.codegen_dtype(val)
        elif isinstance(val, float) and val in [float("inf"), float("-inf")]:
            if val == float("inf"):
                return "std::numeric_limits<float>::infinity()"
            else:
                return "-std::numeric_limits<float>::infinity()"
        elif isinstance(val, (list, tuple)):
            result = f"{{{', '.join(list(map(self.val_to_arg_str, val)))}}}"
            if config.aot_inductor.abi_compatible:
                # Need to pass the array length because we can't use std::vector
                return f"{self.codegen_int_array_var(result)}, {len(val)}"
            else:
                return result
        else:
            return repr(val)


class CudaWrapperCodeGen(CppWrapperCodeGen):
    """
    Generates cpp wrapper for running on GPU and calls CUDA kernels
    """

    def __init__(self):
        super().__init__()
        self.arg_var_id = count()
        self.grid_id = count()
        self.cuda = True

    def write_header(self):
        super().write_header()

        self.header.splice("#include <filesystem>")
        if not config.aot_inductor.abi_compatible:
            self.header.splice(
                """
                #include <ATen/ATen.h>
                #include <ATen/native/BinaryOps.h>
                #include <c10/cuda/CUDAGuard.h>
                #include <c10/cuda/CUDAStream.h>
                """
            )

        self.header.splice(
            """
            #define CUDA_DRIVER_CHECK(EXPR)                    \\
            do {                                               \\
                CUresult code = EXPR;                          \\
                const char *msg;                               \\
                cuGetErrorString(code, &msg);                  \\
                if (code != CUDA_SUCCESS) {                    \\
                    throw std::runtime_error(                  \\
                        std::string("CUDA driver error: ") +   \\
                        std::string(msg));                     \\
                }                                              \\
            } while (0);

            namespace {

            struct Grid {
                Grid(uint32_t x, uint32_t y, uint32_t z)
                  : grid_x(x), grid_y(y), grid_z(z) {}
                uint32_t grid_x;
                uint32_t grid_y;
                uint32_t grid_z;
            };

            }  // anonymous namespace

            static inline CUfunction loadKernel(
                    const std::string &filePath,
                    const std::string &funcName,
                    uint32_t sharedMemBytes) {
                CUmodule mod;
                CUfunction func;
                CUDA_DRIVER_CHECK(cuModuleLoad(&mod, filePath.c_str()));
                CUDA_DRIVER_CHECK(cuModuleGetFunction(&func, mod, funcName.c_str()));
                if (sharedMemBytes > 0) {
                    CUDA_DRIVER_CHECK(cuFuncSetAttribute(
                        func,
                        CU_FUNC_ATTRIBUTE_MAX_DYNAMIC_SHARED_SIZE_BYTES,
                        sharedMemBytes
                    ))
                }
                return func;
            }

            static inline void launchKernel(
                    CUfunction func,
                    uint32_t gridX,
                    uint32_t gridY,
                    uint32_t gridZ,
                    uint32_t numWarps,
                    uint32_t sharedMemBytes,
                    void* args[],
                    cudaStream_t stream) {
                CUDA_DRIVER_CHECK(cuLaunchKernel(
                    func, gridX, gridY, gridZ, 32*numWarps, 1, 1, sharedMemBytes, stream, args, nullptr
                ));
            }
            """
        )

    def write_get_cuda_stream(self, index):
        name = f"stream{index}"
        self.writeline(
            f"cudaStream_t {name} = at::cuda::getCurrentCUDAStream({index});"
        )
        return name

    def define_kernel(
        self, name: str, kernel: str, metadata: Optional[str] = None, cuda=True
    ):
        if not cuda:
            return super().define_kernel(name, kernel, metadata, cuda)

    def generate(self):
        self.prefix.writeline("\n")
        for kernel in self.src_to_kernel.values():
            self.prefix.writeline(f"static CUfunction {kernel} = nullptr;")
        self.prefix.writeline("\n")
        return super().generate()

    def generate_load_kernel(self, name, params):
        mangled_name = params.get("mangled_name", None)
        assert mangled_name is not None, "missing mangled_name"
        cubin_path = params.get("cubin_path", None)
        assert os.path.exists(
            cubin_path
        ), f"cubin file should already exist at this moment: {cubin_path}"

        shared_mem = params.get("shared_mem", 0)
        self.writeline(f"if ({name} == nullptr) {{")
        if V.graph.aot_mode:
            runtime_cubin_path_var = f"var_{next(self.arg_var_id)}"
            self.writeline("    if (this->cubin_dir_.has_value()) {")
            self.writeline(
                f"""        std::filesystem::path {runtime_cubin_path_var}{{this->cubin_dir_.value()}};"""
            )
            self.writeline(
                f"""        {runtime_cubin_path_var} /= "{os.path.basename(cubin_path)}";"""
            )
            self.writeline(
                f"""        {name} = loadKernel({runtime_cubin_path_var}.c_str(), "{mangled_name}", {shared_mem});"""
            )
            self.writeline("    } else {")
            self.writeline(
                f"""        {name} = loadKernel("{cubin_path}", "{mangled_name}", {shared_mem});"""
            )
            self.writeline("    }")
        else:
            self.writeline(
                f"""    {name} = loadKernel("{cubin_path}", "{mangled_name}", {shared_mem});"""
            )
        self.writeline("}")

    def generate_args_decl(self, call_args):
        dynamic_symbols = V.graph.sizevars.free_symbols()
        # TODO: only works for constant now, need type info
        new_args = []
        for arg in call_args:
            var_name = f"var_{next(self.arg_var_id)}"
            if isinstance(
                arg,
                (
                    sympy.Integer,
                    sympy.Symbol,
                    SymbolicCallArg,
                ),
            ):
                self.writeline(f"auto {var_name} = {arg};")
            elif is_int(arg):
                self.writeline(f"int {var_name} = {arg};")
            elif is_float(arg):
                self.writeline(f"float {var_name} = {arg};")
            elif any(str(arg) == s.name for s in dynamic_symbols):
                self.writeline(f"auto {var_name} = {arg};")
            else:
                if config.aot_inductor.abi_compatible:
                    self.writeline(f"CUdeviceptr {var_name};")
                    self.writeline(
                        f"AOTI_TORCH_ERROR_CODE_CHECK(aoti_torch_get_data_ptr(reinterpret_cast<void**>(&{var_name}), {arg}));"
                    )
                else:
                    self.writeline(
                        f"CUdeviceptr {var_name} = reinterpret_cast<CUdeviceptr>({arg}.data_ptr());"
                    )
            new_args.append(f"&{var_name}")

        return ", ".join(new_args)

    def generate_default_grid(self, name: str, grid: List[Any], cuda: bool = True):
        """
        Generate grid configs for launching a CUDA kernel using the grid
        function from triton_heuristics.
        """
        if not cuda:
            return grid
        assert isinstance(grid, list), f"expected {grid=} to be a list"
        grid = [e.inner_expr if isinstance(e, SymbolicCallArg) else e for e in grid]
        grid_fn = default_grid(*grid)
        params = CudaKernelParamCache.get(name)
        assert (
            params is not None
        ), f"cuda kernel parameters for {name} should already exist at this moment"
        block_cfg = {
            "XBLOCK": params["x_block"],
            "YBLOCK": params["y_block"],
            "ZBLOCK": params["z_block"],
        }
        return grid_fn(block_cfg)

    def generate_kernel_call(
        self, name, call_args, grid=None, device_index=None, cuda=True, triton=True
    ):
        if not cuda:
            return super().generate_kernel_call(
                name, call_args, grid, device_index, cuda, triton
            )

        params = CudaKernelParamCache.get(name)
        assert (
            params is not None
        ), f"cuda kernel parameters for {name} should already exist at this moment"

        self.generate_load_kernel(name, params)

        call_args = self.generate_args_decl(call_args)
        kernel_args_var = f"kernel_args_var_{next(self.kernel_callsite_id)}"
        self.writeline(f"void* {kernel_args_var}[] = {{{call_args}}};")
        stream = (
            "stream" if V.graph.aot_mode else self.write_get_cuda_stream(device_index)
        )
        grid_name = f"{name}_grid_{next(self.grid_id)}"
        assert isinstance(
            grid, (list, tuple)
        ), f"expected grid to be a list or tuple but got: {grid=}"

        grid_args = [
            self.grid_expr_printer(V.graph.sizevars.simplify(item)) for item in grid
        ]
        grid_args_str = ", ".join(grid_args)
        self.writeline(f"Grid {grid_name} = Grid({grid_args_str});")

        self.writeline(
            "launchKernel({}, {}, {}, {}, {}, {}, {}, {});".format(
                name,
                f"{grid_name}.grid_x",
                f"{grid_name}.grid_y",
                f"{grid_name}.grid_z",
                params["num_warps"],
                params["shared_mem"],
                kernel_args_var,
                stream,
            )
        )<|MERGE_RESOLUTION|>--- conflicted
+++ resolved
@@ -1071,8 +1071,8 @@
             self.prefix.splice(
                 """
                 void AOTInductorModel::run_impl(
-                    std::vector<UniqueAtenTensorHandle>& input_handles,
-                    std::vector<UniqueAtenTensorHandle>& output_handles,
+                    std::vector<RAIIAtenTensorHandle>& input_handles,
+                    std::vector<RAIIAtenTensorHandle>& output_handles,
                     cudaStream_t stream,
                     AOTIProxyExecutorHandle proxy_executor) {
                 """
@@ -1095,17 +1095,10 @@
                     # This looks dumb, but can avoid creating two versions of code in the AOTInductor runtime.
                     self.prefix.splice(
                         """
-<<<<<<< HEAD
-                            auto tmp_input_handles = steal_from_unique_handles_to_raw_handles(input_handles);
-                            auto inputs = create_tensors_from_handles(tmp_input_handles);
-                            auto tmp_output_handles = steal_from_unique_handles_to_raw_handles(output_handles);
-                            auto outputs = create_tensors_from_handles(tmp_output_handles);
-=======
-                            auto tmp_input_handles = raii_handles_to_raw_handles(input_handles);
-                            auto inputs = alloc_tensors_from_handles(tmp_input_handles);
-                            auto tmp_output_handles = raii_handles_to_raw_handles(output_handles);
-                            auto outputs = alloc_tensors_from_handles(tmp_output_handles);
->>>>>>> 6d9d7d54
+                            auto raw_input_handles = steal_from_unique_handles_to_raw_handles(input_handles);
+                            auto inputs = alloc_tensors_by_stealing_from_handles(raw_input_handles);
+                            auto raw_output_handles = steal_from_unique_handles_to_raw_handles(output_handles);
+                            auto outputs = alloc_tensors_by_stealing_from_handles(raw_output_handles);
                         """
                     )
 
@@ -1139,7 +1132,7 @@
             ), "Expect all constants to be Tensor"
             for idx, constants_key in enumerate(V.graph.constants.keys()):
                 if V.graph.aot_mode:
-                    # Weights are stored in constants_ and owned by UniqueAtenTensorHandle there.
+                    # Weights are stored in constants_ and owned by RAIIAtenTensorHandle there.
                     # Don't call std::move here because it will cause constants_ to lose the ownership.
                     if config.aot_inductor.abi_compatible:
                         self.prefix.writeline(
@@ -1565,7 +1558,7 @@
             self.wrapper_call.writeline(
                 f"AOTI_TORCH_ERROR_CODE_CHECK(aoti_torch_empty_strided({', '.join(args)}));"
             )
-            return f"UniqueAtenTensorHandle {name}({name}_handle);"
+            return f"RAIIAtenTensorHandle {name}({name}_handle);"
         else:
             return (
                 f"{self.declare}{name} = {self.namespace}empty_strided("
@@ -1596,7 +1589,7 @@
             writer.writeline(
                 f"AOTI_TORCH_ERROR_CODE_CHECK(aoti_torch__reinterpret_tensor({', '.join(args)}));"
             )
-            return f"UniqueAtenTensorHandle({tmp_name})"
+            return f"RAIIAtenTensorHandle({tmp_name})"
         else:
             args = [name, size, stride, offset]
             return f"reinterpret_tensor({', '.join(args)})"
