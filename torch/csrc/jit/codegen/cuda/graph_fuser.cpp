--- conflicted
+++ resolved
@@ -2134,13 +2134,9 @@
 // Supports View, Reshape, Squeeze, and Unsqueeze
 void revertAliasCopyOps(std::shared_ptr<Graph>& graph, Block* block) {
   static std::unordered_map<Symbol, Symbol> copy_to_alias_mapping(
-<<<<<<< HEAD
-      {{prim::view_copy, aten::view},
-       {prim::flatten_copy, aten::flatten},
-=======
       // TODO: revert disabled aten::view
       {// {prim::view_copy, aten::view},
->>>>>>> 8ac47291
+       {prim::flatten_copy, aten::flatten},
        {prim::reshape_copy, aten::reshape},
        {prim::squeeze_copy, aten::squeeze},
        {prim::unsqueeze_copy, aten::unsqueeze}});
