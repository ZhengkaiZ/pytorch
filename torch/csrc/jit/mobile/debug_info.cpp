#include <torch/csrc/jit/frontend/source_range.h>
#include <torch/csrc/jit/mobile/debug_info.h>
#include <torch/csrc/jit/serialization/callstack_debug_info_serialization.h>
#include <torch/csrc/jit/serialization/source_range_serialization.h>

#include <ATen/core/ivalue.h>
#include <torch/csrc/jit/serialization/pickle.h>

#include <c10/util/string_view.h>

namespace torch {
namespace jit {

namespace {

C10_ALWAYS_INLINE std::string debugHandlesNotFoundMessage(
    const std::string& debug_handles_string) {
  return "Debug info for handle(s): " + debug_handles_string +
      ", was not found.";
}

std::pair<std::vector<StackEntry>, std::string> getStackTraceWithModuleHierarchy(
    const DebugInfoTuple& source_callstack,
    const std::string& caller_name) {
  std::vector<StackEntry> entries;

  const SourceRange& range =
      std::get<kDebugInfoTupleSourceRangeIndex>(source_callstack);
  InlinedCallStackPtr callstack_ptr =
      std::get<kDebugInfoTupleInlinedCSIndex>(source_callstack);
  std::string prev_function_name = caller_name;
  std::string module_info;
  if (!callstack_ptr) {
    // If not cs then top level node
    entries.emplace_back(StackEntry{prev_function_name, range});
    return {std::move(entries), std::move(module_info)};
  } else {
    while (callstack_ptr) {
      const auto& opt_module_instance_info = callstack_ptr->module_instance();
      if (opt_module_instance_info.has_value()) {
        const auto& module_instance_info = opt_module_instance_info.value();
        // Sometimes (e.g., in lowered backends) we augment instance name with
        // type name instead of losing type name. In those cases instance_name
        // includes both instance name and type name. See
        // callstack_debug_info_serialization.cpp
        if (module_instance_info.class_type()) {
          module_info.append(".").append(
              utils::get_module_info(module_instance_info));
        } else {
          module_info.append(".").append(module_instance_info.instance_name());
        }
      } else {
        module_info.append(".UNKNOWN_INSTANCE(UNKNOWN_TYPE)");
      }
      // Now add source range info to stack
      entries.emplace_back(
          StackEntry{prev_function_name, callstack_ptr->source_range()});
<<<<<<< HEAD
      if (callstack_ptr->function()) {
        prev_function_name = callstack_ptr->function()->name();
      } else {
        prev_function_name = callstack_ptr->function_name();
      }
=======
      prev_function_name = callstack_ptr->function_name();
>>>>>>> fccaa4a3
      // Function name appended here
      // It is renamed to prev_function_name because for StackEntry
      // it will be appended in the next iteration. This is the format
      // in which format_stack_trace expects function names.
      module_info.append("::").append(prev_function_name);

      if (callstack_ptr->callee()) {
        callstack_ptr = callstack_ptr->callee().value();
      } else {
        callstack_ptr = c10::intrusive_ptr<InlinedCallStack>();
      }
    }
    entries.emplace_back(StackEntry{prev_function_name, range});
    return {std::move(entries), std::move(module_info)};
  }
}

// This function construct stacktrace with module hierarchy
// Module hierarchy will contain information about where in the
// module hierarchy this source is. For example if conv2d op
// exist in hierarcy A->B->C->Conv2d with type annotations of
// A -> TopM, B->MyModule, C->SomeModule, then module hierarchy
// will be TopM(A).MyModule(B).SomeModule(C).Conv2d(conv)
// Source level stack information will be from model source code.
std::pair<std::string, std::string> getStackTraceWithModuleHierarchy(
    const std::vector<DebugInfoTuple>& source_callstacks,
    const std::string& root_scope_string,
    const std::string& top_module_type_name) {
  std::vector<StackEntry> stack_entries;
  std::string module_info =
      root_scope_string + "(" + top_module_type_name + ")";
  std::string caller_fn_name = "<unknown>";
  module_info.append("::").append(caller_fn_name);
  for (const auto& debug_info : source_callstacks) {
    auto debug_info_pair =
        getStackTraceWithModuleHierarchy(debug_info, caller_fn_name);
    auto entries = std::move(debug_info_pair.first);
    stack_entries.insert(stack_entries.end(), entries.begin(), entries.end());
    module_info.append(debug_info_pair.second);
  }
  // Only last entry in the callstack will have a node name of interest.
  // Rest are likely CallMethod/CallFunction nodes
  auto last_entry = source_callstacks.back();
  const std::string& node_name =
      std::get<kDebugInfoTupleNodeNameIndex>(last_entry);
  module_info.append(".").append(node_name);
  std::ostringstream ss;
  ss << "Module hierarchy:" << module_info << "\n";
  format_stack_trace(ss, stack_entries);
  return {ss.str(), std::move(module_info)};
}

} // namespace

MobileDebugTable::MobileDebugTable(
    std::unique_ptr<caffe2::serialize::PyTorchStreamReader>& reader,
    const std::shared_ptr<CompilationUnit>& cu) {
  ska::flat_hash_map<int64_t, SourceRange> source_range_map;
  const std::vector<std::string>& record_names = reader->getAllRecords();
  const c10::string_view suffix(".debug_pkl");
  for (const auto& record_name : record_names) {
    if (c10::string_view(record_name).ends_with(suffix)) {
      at::DataPtr debug_data;
      size_t debug_size{0};
      std::tie(debug_data, debug_size) = reader->getRecord(record_name);
      auto ivalues =
          std::move(
              *jit::unpickle(
                   reinterpret_cast<const char*>(debug_data.get()), debug_size)
                   .toTuple())
              .elements();
      SourceRangeDeserializer deserializer;
      for (auto& val : ivalues) {
        auto tup_elems = std::move(*std::move(val).toTuple()).elements();
        // For BC we decode only tuples with 3 elements
        // assuming it contains
        // byte_offset, debug_handle (=source range tag), source range
        if (tup_elems.size() == 3) {
          int64_t debug_handle = tup_elems[kSourceRangeTagIndex].toInt();
          auto source_range =
              deserializer.deserialize(tup_elems[kSourceRangeIndex]);
          source_range_map.emplace(debug_handle, std::move(source_range));
        }
      }
    }
  }
  const std::string callstack_debug_file("callstack_debug_map.pkl");
  if (reader->hasRecord("callstack_debug_map.pkl")) {
    at::DataPtr callstack_data;
    size_t callstack_data_size{0};
    std::tie(callstack_data, callstack_data_size) =
        reader->getRecord(callstack_debug_file);
    CallStackDebugInfoUnpickler unpickler;
    callstack_ptr_map_ = unpickler.unpickle(
        std::move(callstack_data), callstack_data_size, source_range_map, cu);
  }
}

std::string MobileDebugTable::getModuleHierarchyInfo(
    const int64_t debug_handle,
    const std::string& top_module_type_name) const {
  const auto it = callstack_ptr_map_.find(debug_handle);
  if (it == callstack_ptr_map_.end()) {
    return debugHandlesNotFoundMessage(std::to_string(debug_handle));
  }
  return (getStackTraceWithModuleHierarchy(
              {it->second}, "top", top_module_type_name))
      .second;
}

std::string MobileDebugTable::getModuleHierarchyInfo(
    const std::vector<int64_t>& debug_handles,
    const std::string& top_module_type_name) const {
  return getSourceDebugModuleHierarchyInfo(debug_handles, top_module_type_name)
      .second;
}

std::string MobileDebugTable::getSourceDebugString(
    const int64_t debug_handle,
    const std::string& top_module_type_name) const {
  const auto it = callstack_ptr_map_.find(debug_handle);
  if (it == callstack_ptr_map_.end()) {
    return debugHandlesNotFoundMessage(std::to_string(debug_handle));
  }
  return (getStackTraceWithModuleHierarchy(
              {it->second}, "top", top_module_type_name))
      .first;
}

std::string MobileDebugTable::getSourceDebugString(
    const std::vector<int64_t>& debug_handles,
    const std::string& top_module_type_name) const {
  return getSourceDebugModuleHierarchyInfo(debug_handles, top_module_type_name)
      .first;
}

std::pair<std::string, std::string> MobileDebugTable::
    getSourceDebugModuleHierarchyInfo(
        const std::vector<int64_t>& debug_handles,
        const std::string& top_module_type_name) const {
  std::vector<DebugInfoTuple> debug_infos;
  bool debug_handle_not_found{false};
  for (auto it = debug_handles.rbegin(); it != debug_handles.rend(); ++it) {
    auto debug_handle = *it;
    const auto cs_it = callstack_ptr_map_.find(debug_handle);
    if (cs_it == callstack_ptr_map_.end()) {
      debug_handle_not_found = true;
      break;
    }
    debug_infos.emplace_back(cs_it->second);
  }
  if (debug_handle_not_found) {
    std::string debug_handles_string = "debug_handles:{";
    for (const auto debug_handle : debug_handles) {
      debug_handles_string += std::to_string(debug_handle);
    }
    debug_handles_string += "}";
    debug_handles_string = debugHandlesNotFoundMessage(debug_handles_string);
    return {debug_handles_string, debug_handles_string};
  }
  return (getStackTraceWithModuleHierarchy(
      debug_infos, "top", top_module_type_name));
}

} // namespace jit
} // namespace torch<|MERGE_RESOLUTION|>--- conflicted
+++ resolved
@@ -55,15 +55,7 @@
       // Now add source range info to stack
       entries.emplace_back(
           StackEntry{prev_function_name, callstack_ptr->source_range()});
-<<<<<<< HEAD
-      if (callstack_ptr->function()) {
-        prev_function_name = callstack_ptr->function()->name();
-      } else {
-        prev_function_name = callstack_ptr->function_name();
-      }
-=======
       prev_function_name = callstack_ptr->function_name();
->>>>>>> fccaa4a3
       // Function name appended here
       // It is renamed to prev_function_name because for StackEntry
       // it will be appended in the next iteration. This is the format
