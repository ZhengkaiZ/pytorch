--- conflicted
+++ resolved
@@ -1,7 +1,8 @@
 import torch._C
 
 from contextlib import contextmanager
-from typing import Iterator
+from typing import Iterator, Any
+import warnings
 
 from torch.utils import set_module
 
@@ -47,9 +48,6 @@
     _get_trace_graph,
 )
 from torch.jit._async import fork, wait
-<<<<<<< HEAD
-from torch.jit._serialization import save, load, jit_module_from_flatbuffer, save_jit_module_to_flatbuffer
-=======
 from torch.jit._decomposition_utils import _register_decomposition
 from torch.jit._serialization import (
     save,
@@ -57,7 +55,6 @@
     jit_module_from_flatbuffer,
     save_jit_module_to_flatbuffer,
 )
->>>>>>> 4a57321a
 from torch.jit._fuser import optimized_execution, fuser, last_executed_optimized_graph, set_fusion_strategy
 from torch.jit._freeze import freeze, optimize_for_inference, run_frozen_optimizations
 from torch.jit._ir_utils import _InsertPoint
@@ -196,6 +193,34 @@
     """
     return _isinstance(obj, target_type)
 
+class strict_fusion(object):
+    """
+    This class errors if not all nodes have been fused in
+    inference, or symbolically differentiated in training.
+
+    Example:
+
+    Forcing fusion of additions.
+
+    .. code-block:: python
+
+        @torch.jit.script
+        def foo(x):
+            with torch.jit.strict_fusion():
+                return x + x + x
+
+    """
+
+    def __init__(self):
+        if not torch._jit_internal.is_scripting():
+            warnings.warn("Only works in script mode")
+        pass
+
+    def __enter__(self):
+        pass
+
+    def __exit__(self, type: Any, value: Any, tb: Any) -> None:
+        pass
 
 # Context manager for globally hiding source ranges when printing graphs.
 # Note that these functions are exposed to Python as static members of the
@@ -209,6 +234,20 @@
     finally:
         torch._C.Graph.set_global_print_source_ranges(old_enable_source_ranges)  # type: ignore[attr-defined]
 
+def enable_onednn_fusion(enabled: bool):
+    """
+    Enables or disables onednn JIT fusion based on the parameter `enabled`.
+    """
+
+    torch._C._jit_set_llga_enabled(enabled)
+
+def onednn_fusion_enabled():
+    """
+    Returns whether onednn JIT fusion is enabled
+    """
+    return torch._C._jit_llga_enabled()
+
+del Any
 
 if not torch._C._jit_init():
     raise RuntimeError("JIT initialization failed")