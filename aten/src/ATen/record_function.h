--- conflicted
+++ resolved
@@ -234,11 +234,6 @@
 
 typedef uint64_t CallbackHandle;
 
-<<<<<<< HEAD
-constexpr CallbackHandle INVALID_CALLBACK_HANDLE{0};
-
-=======
->>>>>>> 8d93f6b4
 // It is unnecessary to use atomic operations for enabling
 // thread-local function callbacks. Moreover, it prevents saving to
 // ThreadLocalState because std::atomic is non-copyable.
@@ -296,12 +291,9 @@
       return;
     }
     inputs_ = args;
-<<<<<<< HEAD
-=======
 #ifndef NDEBUG
     inputs_valid_ = true;
 #endif
->>>>>>> 8d93f6b4
     before(fn, current_sequence_nr);
   }
 
@@ -396,31 +388,17 @@
 
   // Returns whether this RecordFunction corresponds to an async event orn ot.
   bool isAsync() const;
-<<<<<<< HEAD
 
   // Internal-only, used to denote out variant used for Static Runtime execution
   void _setStaticRuntimeOutVariant();
   bool isStaticRuntimeOutVariant() const;
 
-=======
-
-  // Internal-only, used to denote out variant used for Static Runtime execution
-  void _setStaticRuntimeOutVariant();
-  bool isStaticRuntimeOutVariant() const;
-
->>>>>>> 8d93f6b4
   RecordFunctionHandle handle() const {
     return handle_;
   }
 
   c10::optional<OperatorName> operator_name() const;
 
-<<<<<<< HEAD
-  // This method returns a copy of the FunctionSchema and can be expensive.
-  c10::optional<FunctionSchema> operator_schema() const;
-
-=======
->>>>>>> 8d93f6b4
   void setHandle(RecordFunctionHandle handle) {
     handle_ = handle;
   }
@@ -437,7 +415,6 @@
   bool needsOutputs() const {
     return step_callbacks_.needs_outputs_;
   }
-<<<<<<< HEAD
 
   int64_t debugHandle() const {
     return debug_handle_;
@@ -453,23 +430,6 @@
 #endif
   }
 
-=======
-
-  int64_t debugHandle() const {
-    return debug_handle_;
-  }
-
-  void setDebugHandle(int64_t debug_handle) {
-    debug_handle_ = debug_handle;
-  }
-
-  void invalidateInputs() {
-#ifndef NDEBUG
-    inputs_valid_ = false;
-#endif
-  }
-
->>>>>>> 8d93f6b4
  private:
   void runStartCallbacks();
 
@@ -510,7 +470,6 @@
   // This is specifically is useful for mobile runtime, where generated
   // debug handles can be lazily symbolicated using debug information
   int64_t debug_handle_{-1};
-<<<<<<< HEAD
 
   // Whether this RecordFunction is used for an out variant run with
   // Static Runtime
@@ -518,17 +477,6 @@
 };
 
 TORCH_API StepCallbacks getStepCallbacks(RecordScope scope);
-
-TORCH_API c10::optional<StepCallbacks> getStepCallbacksUnlessEmpty(RecordScope scope);
-=======
-
-  // Whether this RecordFunction is used for an out variant run with
-  // Static Runtime
-  bool is_static_runtime_out_variant_{false};
-};
-
-TORCH_API StepCallbacks getStepCallbacks(RecordScope scope);
->>>>>>> 8d93f6b4
 
 namespace detail {
 template <typename Inputs, typename F, typename... Args>
